--- conflicted
+++ resolved
@@ -216,11 +216,7 @@
 These abstractions have yielded influential models of memory\citep{machens2008ca}, perceptual decision-making\citep{mante2013context}, and task trained recurrent neural networks (RNNs)\citep{driscoll2024flexible}, offering simple and intuitive explanations for otherwise high-dimensional dynamics~\citep{vyas2020ctd,versteeg2025computation}.
 Yet, this abstraction of the mechanism is often based on confusing the effective and asymptotic behaviors of the ODE implementation, neglecting that systems with different asymptotic structures can exhibit indistinguishable behavior over task-relevant time scales.
 %While canonical models aim to distill these computations into minimal motifs \citep{chirimuuta2014minimal}, actual biological neural implementations may vary significantly, motivating the need for flexible yet interpretable abstractions.
-<<<<<<< HEAD
-We need to conceptually separate the ODEs and their interpretable discrete abstraction, while making their connection precise through quantification of similarity in terms of their effective behavior at finite time scales.
-=======
 We need to conceptually separate the ODEs and their interpretable discrete abstraction, while making their connection precise through quantification of similarity in terms of their effective behavior at finite time scales (Fig.~\ref{fig:pareto}A).
->>>>>>> 52e68b75
 
 %Understanding the relationship between neural activity and behavior is a fundamental question in neuroscience.
 %Understanding neural computation requires more than capturing the details of neural dynamics; it necessitates the development of conceptual models that simplify and abstract the complexity of these processes into forms that are humanly interpretable.
