--- conflicted
+++ resolved
@@ -39,26 +39,13 @@
 \begin{document}
 \maketitle
 
-<<<<<<< HEAD
+
 \section{Goal}
-The goal is to give a framework to be able to characterize and describe all possible computations that can be implemented in neural networks robustly in the language of dynamical systems but at a level that is understandable for humans.
-=======
-\mpcomment{What is the goal of this note?}
+The goal is to give a framework to be able to characterize and describe all possible computations that can be implemented in neural networks with asymptotic dynamics and robustly in the language of dynamical systems (at a level that is understandable for humans).
 
 \section{Dynamial systems}
 Conley's decomposition theorem states that every flow of a dynamical system with compact phase portrait admits a decomposition into a chain-recurrent part and a gradient-like flow part.
 \mpcomment{Define chain-crecurrent and gradient-like.}
-
-\section{Cortical computation theory}
-\citep{stevens1995}
-
-\subsection{Types of cortex}\label{sec:types}
-\paragraph{Unitary}
-Only a single major computational type of cortex exists
-
-\paragraph{Continuous diversity theory}
-The character of some mathematical operation might vary continuously across even an apparently uniform coortical region like primary visual cortex
->>>>>>> 17cfbd0b
 
 \section{Abstract}
 This document presents a comprehensive framework for characterizing and describing computations realizable within the asymptotic dynamics of neural networks on compact domains in the language of dynamical systems,  leveraging Conley's decomposition theorem to elucidate the nature of flows in compact phase portraits. The scope of the possible computations corresponds to infinite horizon computations with respect to decoding time. We state theorems to describe the indispensable reliance on chain-recurrent sets in asymptotic neural computations on compact domains. Memory states, crucial to neural behavior, are dissected, revealing their characterization in terms of sets with chain-recurrent sets as $\omega$-limit. The interplay between meaningful memory states and neural computation with linear decoders is analyzed, emphasizing the requirement of linear separability for sets of trajectories grouped by input. Additionally, we describe the syntax of neural computation, providing insights into input-driven dynamics under diverse modeling conditions. 
@@ -71,9 +58,15 @@
 \subsection{Compact domain}
 Brain activity is compact
 
+\subsection{Robustness requirement}
+Brain is noisy
+
+\subsubsection{Robustness definition}
+
 
 
 \section{Infinite horizon computation}	
+Neural Computation: IO 
 \begin{definition}
 Infinite horizon: agnostic to decoding time
 \end{definition}
