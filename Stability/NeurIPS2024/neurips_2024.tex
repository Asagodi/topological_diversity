\documentclass{article} % For LaTeX2e
\usepackage{neurips_2024}
\pdfminorversion=6
%\usepackage[utf8]{inputenc}
\usepackage{amssymb,amsmath,amsthm}
\usepackage{thmtools,mathtools,mathrsfs}
\usepackage{amsfonts}       % blackboard math symbols
\usepackage{forloop}
\usepackage{xspace}
%\usepackage{natbib}
\setcitestyle{square,comma,numbers,sort&compress,super}
%\usepackage{subcaption}
\usepackage{graphicx}
\usepackage[dvipsnames]{xcolor}
\usepackage{pifont} 				%xmark
\usepackage{caption}
\usepackage{float}
\usepackage{bm}
%\usepackage{tikz}
%\usepackage{tikz-cd}
\usepackage[T1]{fontenc}    % use 8-bit T1 fonts
\usepackage[colorlinks=true,linkcolor=MidnightBlue,citecolor=ForestGreen,filecolor=TealBlue,urlcolor=Plum]{hyperref}       % hyperlinks
\hypersetup{breaklinks=true}
\usepackage{url}            % simple URL typesetting
\usepackage{booktabs}       % professional-quality tables
\usepackage{nicefrac}       % compact symbols for 1/2, etc.
\usepackage{microtype}      % microtypography
%\usepackage{xr-hyper}
%\usepackage{enumitem}
\usepackage[inline]{enumitem}

 %% space saving tricks
\usepackage{sidecap} % caption on the side SCfigure
\sidecaptionvpos{figure}{c} % vertically align scfigure in sidecap
\usepackage[compact]{titlesec}
\setlength{\abovedisplayskip}{2pt}
\setlength{\belowdisplayskip}{2pt}
\AtBeginDocument{\setlength\abovedisplayskip{4pt}}
\AtBeginDocument{\setlength\belowdisplayskip{4pt}}
\titlespacing*{\section}{0pt}{1pt}{1pt}
\titlespacing*{\subsection}{0pt}{1pt}{1pt}

\newcommand{\ptitle}[1]{\textbf{#1:}\xspace}

\definecolor{mpcolor}{rgb}{1, 0.1, 0.59}
\definecolor{ascolor}{rgb}{1, 0.5, 0.}
\newcommand{\mpcomment}[1]{\textcolor{mpcolor}{(#1)}}
\newcommand{\ascomment}[1]{\textcolor{ascolor}{(#1)}}

\DeclareGraphicsExtensions{.pdf,.png,.jpg,.mps,.eps,.ps}
\graphicspath{{../figures/}{../figures/inv_man/}}

\newcommand{\defvec}[1]{\expandafter\newcommand\csname v#1\endcsname{{\mathbf{#1}}}}
\newcounter{ct}
\forLoop{1}{26}{ct}{
    \edef\letter{\alph{ct}}
    \expandafter\defvec\letter%
}

% captial \vA
\forLoop{1}{26}{ct}{
    \edef\letter{\Alph{ct}}
    \expandafter\defvec\letter%
}

\newcommand{\dm}[1]{\ensuremath{\mathrm{d}{#1}}} % dx dy dz dmu
\newcommand{\RN}[2]{\frac{\dm{#1}}{\dm{#2}}} % (Radon-Nikodym) derivative
\newcommand{\PD}[2]{\frac{\partial#1}{\partial#2}} % partial derivative
\newcommand{\overbar}[1]{\mkern1.5mu\overline{\mkern-1.5mu#1\mkern-1.5mu}\mkern1.5mu}
\newcommand{\win}{\vW_{\text{in}}}
\newcommand{\wout}{\vW_{\text{out}}}
\newcommand{\bout}{\vb_{\text{out}}}
\newcommand{\reals}{\mathbb{R}}

\newcommand{\manifold}{\mathcal{M}}
\newcommand{\uniformNorm}[1]{\left\|#1\right\|_\infty} % uniform norm
\DeclarePairedDelimiter{\abs}{\lvert}{\rvert}

\DeclareMathOperator{\relu}{ReLU}
\DeclareMathOperator{\basin}{Basin}
\newcommand{\iidsample}{\stackrel{iid}{\sim}}

\newcommand{\probP}{\text{I\kern-0.15em P}}
\newcommand{\cmark}{\ding{51}}%
\newcommand{\xmark}{\ding{55}}%

\newtheorem{theorem}{Theorem}
\newtheorem{prop}{Proposition}
\theoremstyle{definition}
\newtheorem{definition}{Definition}
\theoremstyle{remark}
\newtheorem{remark}{Remark}

%\title{RNNs with gracefully degrading continuous attractors}
%\title{The universal approximation of continuous attractors}

\title{Back to the Continuous Attractor}

\newcommand{\fix}{\marginpar{FIX}}
\newcommand{\new}{\marginpar{NEW}}

\renewcommand{\cite}{\citep}

\author{%
    \'Abel S\'agodi, Piotr Sok\'o\l, Il Memming Park \\
    %\thanks{Use footnote for providing further information about author (webpage, alternative address).} \\
    \\
    Champalimaud Centre for the Unknown\\
    Champalimaud Foundation, Lisbon, Portugal\\
    \texttt{\{abel.sagodi,piotr.sokol,memming.park\}@research.fchampalimaud.org} \\
}

\begin{document}

%keywords:
%neural computation, robustness, bifurcation analysis, exploding gradient problem, continuous attractors, persistence of invariant manifolds

%TLDR

\maketitle

\begin{abstract}
Continuous attractors offer a unique class of solutions for storing continuous-valued variables in recurrent system states for indefinitely long time intervals.
Unfortunately, continuous attractors suffer from severe structural instability in general---they are destroyed by most infinitesimal changes of the dynamical law that defines them.
This fragility limits their utility especially in biological systems as their recurrent dynamics are subject to constant perturbations.
We observe that the bifurcations from continuous attractors in theoretical neuroscience models display various structurally stable forms.
Although their asymptotic behaviors of memory are categorically distinct, their finite-time behaviors are similar and degrade gracefully.
Fast-slow decomposition analysis uncovers the persistent manifold that survives the seemingly destructive bifurcation.
Moreover, the recurrent neural networks trained on analog memory tasks display approximate continuous attractors with predicted slow manifold structures.
Therefore, continuous attractors are \emph{functionally robust} and remain useful as a universal analogy for understanding analog memory.
% to the problem of maintaining a memory of continuous-valued variables for arbitrarily long intervals.
% poses a problem in biological neural networks, as they are constantly subjected to perturbations caused by noise.
% Ultimately, our theory is not about solving the fine-tuning problem. It's about realizing that it is not a problem.
% To address the issue of how animals robustly store continuous variables, we use Fenichel's persistence theorem from dynamical systems theory.
% This theory shows that normally hyperbolic continuous attractors are robust to perturbations.
% We derive that attractive slow manifolds are universal approximations of continuous attractors.
% In simple line and ring attractors, we verify that all perturbations preserve the invariant manifold and demonstrate the principle numerically in various ring attractor systems.
% Finally, we show in trained RNNs that they all approximate continuous attractors as slow manifolds and characterize the dynamics through a fast-slow decomposition.
\end{abstract}


\section{Introduction}
Biological systems exhibit robust behaviors that require neural information processing of analog variables such as intensity, direction, and distance.
Virtually all neural models of working memory for continuous-valued information rely on persistent internal representations through recurrent dynamics.
The continuous attractor structure in their recurrent dynamics has been a pivotal theoretical tool due to their ability to maintain activity patterns indefinitely through neural population states~\cite{vyas2020,dayan2001,Khona2022}.
They are hypothesized to be the neural mechanism for the maintenance of eye positions, heading direction, self-location, target location, sensory evidence, working memory, and decision variables, to name a few~\cite{seung1996,Seung2000,Romo1999}.
Observations of persistent neural activity across many brain areas, organisms, and tasks have corroborated the existence of continuous attractors~\cite{Romo1999,Noorman2022,Nair2023}.
%and anatomy?

%par1: animals can represent CVs
%The natural behavior of animals, including their ability to navigate without sensory cues, implies the presence of a robust internal representation of key variables such as location and head direction.
%This robustness is achieved despite the constantly changing synaptic connections \citep{shimizu2021}. %\citep{gallego2020, kim2019generation, flesch2023continual}.

%Recurrent neural networks (RNNs) can process sequential observations and model temporal dependencies of arbitrary length.
%At the same time, they are fundamentally limited by their finite-sized hidden states which form the only channel between the past and the future.
%Continuous attractors are the ideal solution to the problem of how to hold continuous valued variables.
%This made them prevalent in theoretical neuroscience and they have been extensively used as tools to model neural representation and computation ranging from internal representations of head direction \citep{Skaggs1995, goodridge2000} and eye positions \citep{seung1996} to perceptual decision-making and working memory dependent on continuous variables~\cite{Khona2022}.

% Animal behavior showcases remarkable abilities to navigate and interact with the environment, even without sensory cues, as seen in rodents' spatial memory skills.
% The Computation through Dynamics (CTD) framework assumes that the brain processes sensory information and generates behavior through neural dynamics, including representations of continuous-valued variables like space and direction~\cite{vyas2020}.
% Continuous attractors are the ideal solution to the problem of how to hold continuous valued variables~\cite{Dayan2001,Burak2009,Khona2022}.
% Continuous attractors are biologically plausible, theoretically elegant, consistent with neural recordings, and avoids the asymptotic exploding and vanishing gradient problem~\cite{Park2023a}.
% When used to accumulate stimuli, continuous attractors are also called neural integrators that are hypothesized to be the underlying computation for the maintenance of eye positions, heading direction, self-location, target location, sensory evidence, working memory, decision variables, to name a few~\cite{seung1996,Seung2000,Romo1999}.
% Neural representation of continuous values have been observed as persistent activity in the prefrontal cortex of primates, ellipsoid body of the fly, and hypothalamus~\cite{Romo1999,Noorman2022,Nair2023}.
% A typical computational implementation of a continuous attractor is a bump attractor network model which requires a mean-field limit~\cite{Skaggs1995,Camperi1998,Renart2003} or finite sized networks with threshold linear units \cite{Noorman2022,Spalla2021}, see also Sec.~\ref{sec:ras}.


%par3: problems with CAs
Despite their widespread adoption as models of analog memory, continuous attractors are brittle mathematical objects, posing significant doubts on their ontological value and hence suitability in accurately representing biological functions.
Even the smallest arbitrary change in recurrent dynamics can be problematic, destroying the continuum of fixed points essential for continuous-valued working memory.
In neuroscience, this vulnerability is well-known and often referred to as the ``fine-tuning problem''~\cite{seung1996,Renart2003,Park2023a}.
There are two primary sources of perturbations in the recurrent network dynamics:
(1) the stochastic nature of online learning signals that act via synaptic plasticity, and
(2) spontaneous fluctuations in synaptic weights~\cite{Fusi2007-yg,shimizu2021}.
Thus, additional mechanisms are necessary to compensate for the degradation in particular implementations, through bringing the short-term behavior close to that of a continuous attractor~\cite{Lim2012,Lim2013,Boerlin2013,Koulakov2002,Renart2003,gu2022}.
However, we lack the theoretical basis for relying on the brittle concept of continuous attractors for understanding biological working memory.
% However, the reliance on the fragile concept of continuous attractors lacks a robust theoretical foundation, raising concerns about its practical utility. % <-- chat's suggestion :P

In this study, we explore the bifurcations from continuous attractors in theoretical models,
which reveals various structurally stable dynamics in their vicinity.
The distinct topology of these dynamics implies qualitatively different behaviors in the asymptotic limit of time, and hence differences in the pattern of errors in temporal generalization.
By assuming normal hyperbolicity, we will separate the time scales to obtain the fast flow normal to the ``ghost'' continuous attractor (a.k.a. slow manifold) and the slow flow within for theoretical models and trained recurrent neural networks (RNNs).
We derive a theory describing the persistent manifold that survives the seemingly destructive bifurcations and connects different topologies as \textbf{approximate continuous attractors}.
We further analyze task-trained artificial RNNs to reveal a ``universal motif'' of analog memory with various potential topologies.

%This discrepancy between biological neural networks and theoretical models highlights a mismatch and thus poses a challenge for modeling working memory and related cognitive processes \citep{Renart2003, seeholzer2019}.
%\textbf{This seemingly makes continuous attractors impractical and hence irrelenvant to be used as a memory of continuous valued variables.}
%Nevertheless, as we will show, not all implementations of continuous attractors behave similarly in their brittleness, yet all approximations of continuous attractors can be characterized as slow manifolds.


\section{A critique of pure continuous attractors}\label{sec:critique}
\subsection{Motivating examples}\label{sec:motivating}
\begin{figure}[tbhp]
  \centering
  \includegraphics[width=\textwidth]{lara_bifurcations}
  \caption{The critical weakness of continuous attractors is their inherent brittleness as they are rare in the parameter space, i.e., infinitesimal changes in parameters destroy the continuous attractor implemented in RNNs~\cite{seung1996,Renart2003}.
  Some of the structure seems to remain; there is an invariant manifold that is topologically equivalent to the original continuous attractor.
    (A) Phase portraits for the bounded line attractor (Eq.~\eqref{eq:TLN}).
    Under perturbation of parameters, it bifurcates to systems without the continuous attractor.
    (B) The low-rank ring attractor approximation (Sec.~\eqref{sec:supp:lowrank}).
    Different topologies exist for different realizations of a low-rank attractor with overlap between the left and right vectors, different number of fixed points (4, 8 or 12) or a limit cycle (right bottom).
    Yet, they all share the existence of a ring invariant set.
}\label{fig:lara_bifurcations}
\end{figure}

%par4: observation: CAs bifurcate into invariant manifolds topologically equivalent to the original CA
%Fig1

Ordinary differential equations (ODEs) are commonly used to describe the dynamical laws governing the temporal evolution of firing rates or latent population states\cite{vyas2020}.
In this framework, neural systems are viewed as implementing the continuous time evolution of neural states to perform computations.
We will consider a continuous attractor as a mechanism that implements analog memory computation: carrying a particular memory representation over time.
To define it formally, let \(\vx(t) \in \reals^d\) denote the neural state, and \(\dot{\vx} = \vf(\vx)\) represent its dynamics.
Let \(\manifold \subset \reals^d\) be a manifold.
We say \(\manifold\) is a continuous attractor, if (1) every state on the manifold is a fixed point, \(\forall \vx \in \manifold, \vf(\vx) = 0\), and (2) the fixed points are marginally stable tangent to the manifold and stable normal to the manifold.
In other words, the continuous attractor is a continuum of equilibrium points such that the neural state near the manifold is attracted to it and on the manifold the state does not move.

For example, we can construct a line attractor (a continuous attractor with a line manifold) as follows:
%We will describe the bifurcation space of some continuous attractors.
%Neurons exhibit complex dynamics that can be described by differential equations.
\begin{align}\label{eq:TLN}
    \dot{\vx} = -\vx + \left[ \vW \vx + \vb \right]_{+}
\end{align}
where \(\vW = [0, -1; -1, 0]\) and \(\vb = [1; 1]\), and \([\cdot]_{+} = \max(0,\cdot)\) is the threshold nonlinearity per unit.
%where \(\vx \in \reals^2\), \(\vb \in \reals^2\) is the bias, \(\vW \in \reals^{2\times 2}\) is the recurrent weight, and \([\cdot]_{+} = \max(0,\cdot)\) is the threshold nonlinearity per unit.
%In discrete time, this corresponds to a ReLU RNN (see Sec.~\ref{sec:rnn:integration}).
%The non-trivial activity of this network is limited to the (non-negative) first quadrant.
%The second kind of continuous attractor is created through negative feedback.
We get \(\dot{\vx} = 0\) on the \(x_1 = -x_2 + 1\) line segment in the first quadrant as the manifold (Fig.~\ref{fig:lara_bifurcations}A,left; black line).
We refer to it as the \emph{bounded line attractor} (BLA).
Linearization of the fixed points on the manifold exhibits two eigenvalues, \(0\) and \(-2\);
the \(0\) eigenvalue allows the continuum of fixed points, while \(-2\) makes the flow normal to the manifold attractive (Fig.~\ref{fig:lara_bifurcations}A,left; flow field).

Small changes to the parameters \((\vb,\vW)\) perturb the eigenvalues.
Specifically, any perturbation to the \(0\) eigenvalue destroys the continuous attractor as it bifurcates to either
a single stable fixed point (Fig.~\ref{fig:lara_bifurcations}A top) or two stable fixed points separated with a saddle node in between (Fig.~\ref{fig:lara_bifurcations}A bottom).
However, interestingly, after bifurcation, continuous attractors seemingly tend to leave a ``ghost'' manifold topologically equivalent to the original continuous attractor (note the slow speed).
Furthermore, the vector field is not escaping the ghost manifold, i.e., it is an invariant manifold.
This phenomenon, wherein a continuous attractor is approximated by a manifold within the neural space along which the drift occurs at a very slow pace, has previously been commented on~\citep{seung1997learning,mante2013context}.
In general, continuous attractors are not only structurally unstable, they bifurcate almost certainly for an arbitrary perturbation.
In the following, we focus on 1-dimensional ring attractors.

%and perturbations cause the null eigenvalue to be non-zero and the line attractor disappears.
%However, surprisingly, the bifurcations are qualitatively different.
%Neither of these two cases show a divergent flow, but rather consists of one or two basins of attraction.
%It implies only vanishing gradients for this system and \textbf{exploding gradients will not be present for an arbitrarily long time}.

%The membrane potential of a neuron changes over time according to the input it receives and its intrinsic properties, which can be mathematically modeled using ODEs.
%Consider an RNN (without input or output for now) expressed in continuous time as an ordinary differential equation:
%A common form of the ODE for the firing rate $ r(t) $ of a neuron is:
%\begin{align}\label{eq:TLN2}
%\tau \frac{d r(t)}{d t} = -r(t) + F(I(t))
%\end{align}
%where:
<<<<<<< HEAD
%\(\tau\) is the time constant of the neuron,
%\(-r(t)\) represents the decay of the firing rate over time,
%\(I(t)\) is the total input to the neuron at time \( t \) and
%\(F(I)\) is a non-linear function that converts the input \( I(t) \) into an output firing rate.
=======
%$\tau$ is the time constant of the neuron,
%$-r(t)$ represents the decay of the firing rate over time,
%$I(t)$ is the total input to the neuron at time $ t $ and
%$F(I)$ is a non-linear function that converts the input $ I(t) $ into an output firing rate.
>>>>>>> 392f2581

% The Computation through Dynamics (CTD) framework assumes that the brain processes sensory information and generates behavior through neural dynamics, including representations of continuous-valued variables like space and direction~\cite{vyas2020}.

%Examples abound.

%When \(d=2\) and \(F(\cdot)= \max(0,\cdot)\) is the threshold nonlinearity, we can build a line continuous attractor as follows.
%First, through positive feedback, \(\vW = [0, 1; 1, 0]\) and no bias \(\vb = \mathbf{0}\), we can create a continuous attractor, i.e., \(\dot{\vx} = 0\) on the \(x_1 = x_2 \geq 0\) half-line, and surrounding attractive flow (Fig.~\ref{fig:ublabla}A left).
%We refer to it as an \textbf{unbounded line attractor (UBLA)}.
%For any point on the line attractor, linearization results in eigenvalues \(0\) and \(-2\), corresponding to the zero flow and attractive flow respectively.
%When \(\vW\) is perturbed, the null eigenvalue can easily become non-zero and the continuous line attractor disappears.
%If it becomes negative, the system bifurcates to a stable fixed point at the origin (Fig.~\ref{fig:ublabla}A bottom).
%However, if it becomes positive (Fig.~\ref{fig:ublabla}A top), \emph{the resulting flow diverges to infinity along the diagonal}.
%Corresponding to the divergent flow, the backpropagating gradient over time exponentially grows in magnitude, thus rendering gradient descent impractical without truncation in time.
%
%any slight imperfections cause slow drift along the line This sort of approximate continuous attract or is what is found in real networks, including those trained by the learning
%``a manifold of stable fixed points'' \citep{Seung2000}.

\subsection{Theoretical models of ring attractors}\label{sec:ras}
% Furthermore, an invariant ring manifold with fixed points on it has been observed in finite dimensional low-rank attractors which converge to a ring attractor in the infinite unit limit~\citep{mastrogiuseppe2018,beiran2021}.
% We show some examples of such continuous attractor approximations in Fig.~\ref{fig:lara_bifurcations}B.
% Similarly, this has been observed in ring attractors with a finite number of units \citep{Noorman2022}, see also Fig.~\ref{fig:bio_rings}A.

%\subsubsection{Angular integration networks}\label{sec:hd}
For circular variables such as the goal-direction (e.g. for home navigation and working memory for communication	 in bees \citep{frisch1993dance}) %home navigation + dance in bees: the angle of the waggle phase relative to gravity reflects the angle of the food source relative to the sun
%duration of the waggle phse reflects the distance to the food source from the hive
or head-direction, the temporal integration and working memory functions are naturally solved by a ring attractor (continuous attractor with a ring topology) \citep{kim2019generation, turner2017angular, turner2020neuroanatomical,hulse2020mechanisms,taube2007head}.
Other examples include
integration of evidence for continuous perceptual judgments, e.g. a hunting predator that needs to compute the net direction of motion of a large group of prey \citep{esnaola2022flexible}.
In this section, we investigate the bifurcations of various implementations of continuous attractors.
Continuous attractor network models of the head-direction is based on the interactions of neurons that (anatomically) form a ring-like overlapping neighbor connectivity~\citep{zhang1996,Noorman2022,ajabi2023,vafidis2022,boucheny2005continuous,knierim2012}.
%Since continuous attractors are susceptible to noise and perturbations the precise representation of the head direction can in principle be disrupted easily.
Similarly as with the line attractor, the ring attractor bifurcates for virtually every perturbation.
Nevertheless, the bifurcated dynamics again follow a similar pattern: the dynamics is restricted to a ghost manifold very close to the original continuous attractor.


\ptitle{Piecewise-linear ring attractor model of the central complex}
Firstly, we discuss perturbations of a continuous ring attractor proposed as a model for the head direction representation in fruit flies~\citep{Noorman2022}.
This model is composed of \(N\) heading-tuned neurons with preferred headings \(\theta_j \in \{\nicefrac{2\pi i}{N}\}_{i=1\dots N}\) radians (see Sec.~\ref{sec:supp:headdirection}).
For sufficiently strong local excitation (given by the parameter \(J_E\)) and broad inhibition (\(J_I\)), this network will generate a stable bump of activity, one corresponding to each head direction.
This continuum of fixed points forms a one dimensional manifold homeomorphic to the circle.

\begin{figure}[tbhp]
     \centering
  \includegraphics[width=\textwidth]{bio_rings}
       \caption{ Perturbations of different implementations and approximations of ring attractors lead to bifurcations that all leave the ring invariant manifold intact. For each model, the network dynamics is constrained to a ring which in turn is populated by stable fixed points (green) and saddle nodes (red).
       (A) 	Perturbations to the ring attractor \citep{Noorman2022}. The ring attractor can be perturbed in systems with an even number of fixed points (FPs) up to \(2N\) (stable and saddle points are paired).
       (B) 	Perturbations to a tanh approximation of a ring attractor \citep{seeholzer2017efficient}.
       (C) 	Different Embedding Manifolds with Population-level Jacobians (EMPJ) approximations of a ring attractor \citep{pollock2020}.
       }\label{fig:bio_rings}
\end{figure}

We evaluate the effect of parametric perturbations of the form \( \vW \leftarrow \vW + \vV\) with \(\vV_{i,j}\iidsample\mathcal{N}(0,\nicefrac{1}{100})\) on a network of size \(N = 6\) with \(J_E= 4\) and \(J_I=-2.4\) by identifying all bifurcations (Sec.~\ref{sec:supp:ring_perturbations}).
We found that the ring (consisting of infinite fixed points) can be perturbed into systems with between 2 and 12 fixed points (Fig.~\ref{fig:bio_rings}A).
As far as we know, this bifurcation from a ring of equilibria to a saddle and node has not been described previously in the literature.
The probability of each type of bifurcation was numerically estimated (See Sec.~\ref{sec:supp:headdirection}).
There are several additional co-dim 1 bifurcations with measure zero (see Fig.~\ref{fig:meaure_zero_perturbations}).
%The space of possible perturbations in Sec. ~\ref{sec:imt} is very large. To be able to form an image of what happens in the theorem we will work out the effect of some examples of perturbations.

%how can we understand the underlying mechanism of these bifurcations

%\mpcomment{transition missing}
%In modeling neural dynamics, ensuring biological plausibility is paramount.
\ptitle{Bump attractor model}
%A well-established approach, consistent with the principles observed in the fly head direction network \citep{kakaria2017}, involves utilizing
%a circulant matrix as the connectivity matrix\citep{samsonovich1997path, seeholzer2017efficient, redish1996coupled, goodridge2000, compte2000synaptic}.
The infinite sized ring attractor network can support a stable ``activity bump'' that can move around the ring in correspondence with changes in head direction.
%The position of this bump encodes the head direction.
This can be accomplished with a connection matrix \(W\) with entries that follow a circular Gaussian function of \(i-j\) \citep{seeholzer2017efficient,redish1996coupled,goodridge2000,compte2000synaptic}.
For finite sized networks the dynamics is constrained to an attractive invariant ring, covered with \(N\) stable fixed points for a networks of size \(N\) (Fig.~\ref{fig:bio_rings}B).
%
%Furthermore, our theory indicates that the reason why networks of generic spiking neurons with connectivity inferred from light-resolution microscopy gives rise to approximate ring attractors\citep{kakaria2017}, is because they are nearby ring attractors as dynamical systems.

\ptitle{Low-rank ring attractor model} %mastrogiuseppe, beiran, ostojic
Low-rank networks can be used to approximate ring attractors~\citep{mastrogiuseppe2018, beiran2021}.
Using dynamical mean field theory, in the limit of infinite-size networks, one can construct a ring attractor through a rank 2 network by constraining overlap of the right- and left-connectivity vectors, see also Sec.~\ref{sec:supp:lowrank}.
However, in simulations of finite-size networks with this constraint, the dynamics instead always converge to a small number of stable fixed points located on a ring~\citep{mastrogiuseppe2018}.

\ptitle{Embedding Manifolds with Population-level Jacobians} %pollock, jazayeri
Approximate ring attractors can be fit by constraining the connectivity so that the networks Jacobian satisfies certain necessary requirements for a ring attractor to exist (Sec.~\ref{sec:supp:empj}~\citep{pollock2020}).
The fitted models through this method also contain an invariant ring manifold on which the dynamics contains stable and saddle fixed points (Fig.~\ref{fig:bio_rings}C).

\ptitle{Remark}
In all example models of ring attractors, we verify that they suffer from the fine-tuning problem.
We have observed the ghost of the continuous attractors in many different systems (either through bifurcation or from finite-size effects): an attractive invariant manifold.
Is this a universal phenomenon?
Moreover, although the exact ring attractor was not implemented, they were approximate ring attractors in some sense.
Are continuous attractors somehow still useful as a model of how animals might represent continuous variables?
We will answer these questions in an implementation-agnostic manner.

% Our theory explains this phenomenon as follows. %MOVE TO LATER
% We can think of the finite size realization as a small perturbation to the infinite size network on the reduced dynamics in the \(m^1, m^2\) plane (independent of the parameter \(g\) for the random part of the matrix)  (Fig.~\ref{fig:bio_rings}B).
% %This implies that the ring attractor network
% For very small networks the ring structure is destroyed and only the plane persist as a slow manifold.

%\mpcomment{are we going to describe EMPJ here?}
%how to show
%normal hyperbolicity index: speed normal/tangent to manifold
%fenichel brakes down
%uniform bound approximation
%Is this only true for ReLU parameterized RNNs, or does it generalize?

%In this paper, we lay out a new theory of general continuous-valued memory to answer the following questions:
%\begin{enumerate}
%%    \item Can we avoid exploding gradients under parameter perturbation?
%    \item Do we need to worry about the brittleness of the continuous attractor solutions in practice?
%    \item Are continuous attractors useful as a model of how animals might represent continuous variables?
%    %How can biological networks approximate the representation of continuous variables?
%\end{enumerate}
%\mpcomment{These are good questions to be embedded in the text. Probably not as bullet points? Not sure.}
%Our theory provides answers to both questions under mild assumptions in an architecture agnostic manner.
%Using Fenichel's invariant manifold theorem, we derive a sufficient condition for RNNs implementing continuous attractors to remain free of exploding gradients.
%Moreover, even after a bifurcation, these RNNs still approximately behave like the original continuous attractor (for a while).

%Using Fenichel's invariant manifold theorem, we derive a universality statement for the bifurcation landscape for one dimensional continuous attractors:
% the behavior of one-dimensional continuous attractors can be effectively described by slow ring manifolds.
% These manifolds can either take the form of collections of stable fixed points and saddle points with connecting orbits or that of a limit cycle.
% This characterization provides a fundamental understanding of a continuous attractors bifurcation landscape.
%%what is uni statement?
%We verify our theoretical insights with numerical experiments.
%We show that all approximations, whether it is trained RNNs or hand designed contintuous attractors, are all to be described as slow manifolds with the same topology as the original continuous attractor,
%%punchlines
%even though they differ from each other in terms of the topology of the dynamics (e.g. number of fixed points).


%\section{Theory of gracefully degrading continuous attractors}\label{sec:theory}
\section{Theory of Approximate Continuous Attractors}\label{sec:theory}
%In this section, we apply invariant manifold theory to RNNs and translate the results for the theoretical neuroscience audience.
%Our emphasis in this paper centers on investigating the distinctive properties of continuous attractors that prove essential for specific tasks, with a deliberate exclusion of considerations related to learning chaotic dynamics.
%\subsection{Invariant Continuous Attractor Manifold Theory}\label{sec:imt}
\subsection{Persistent Manifold Theorem}\label{sec:imt}
%We start by formulating an ODE implementing a continuous attractor in continuous time: \(\dot{\vx} = \vf(\vx)\).
Let \(l\) be the intrinsic dimension of the manifold of equilibria that defines the continuous attractor.
Given a perturbation to the ODE \(\vp(\vx)\) that induces a bifurcation,
\begin{align}\label{eq:perturbation:nonparam}
	\dot{\vx} &= \vf(\vx) + \epsilon\,\vp(\vx)
\end{align}
where \(\uniformNorm{\vp(\cdot)} = 1\) and \(\epsilon > 0\) is the bifurcation parameter,
we can reparameterize the dynamics around the manifold with coordinates \(\vy \in \reals^l\) and the remaining ambient space with \(\vz \in \reals^{d-l}\).
To describe an arbitrary bifurcation of interest, we introduce a sufficiently smooth function \(g\) and \(h\), such that the following system is equivalent to the original ODE:
\begin{align}
    \dot{\vy} &=           \epsilon  \vg(\vy, \vz, \epsilon) \qquad \text{(tangent)}\label{eq:fenichel:flowtangent}\\
    \dot{\vz} &= \hphantom{\epsilon} \vh(\vy, \vz, \epsilon) \qquad \text{(normal)}\label{eq:fenichel:flownormal}
\end{align}
where \(\epsilon = 0\) gives the condition for the continuous attractor \(\dot{\vy} = \mathbf{0}\).
We denote the corresponding manifold of \(l\) dimensions \(\manifold_0 = \{(\vy,\vz) \mid \vh(\vy,\vz,0) = 0\}\).

We say the flow around the manifold is \emph{normally hyperbolic}, if the flow normal to the manifold is hyperbolic, meaning that the Jacobians \(\nabla_\vz \vh\) evaluated at any point on the \(\manifold_0\) has \(d-l\) eigenvalues with their real part uniformly bounded away from zero, and \(\nabla_\vy \vg\) has \(l\) eigenvalues with zero real part.
More specifically, for continuous attractors, the real part of the eigenvalues of \(\nabla_\vz \vh\) will be negative, representing sufficiently strong attractive flow toward the manifold.
Equivalently, for the ODE, \(\dot{\vx} = \vf(\vx)\), the variational system is of constant rank, and has exactly \((d-l)\) eigenvalues with negative real parts uniformly away from zero and \(l\) eigenvalues with zero real parts everywhere along the continuous attractor.
Informally, normal hyperbolicity guarantees that the perturbations changes the structure of the manifold before they can destroy the attractiveness of the manifold.

\begin{SCfigure}[10][bthp]
  \centering
  \includegraphics[width=0.5\textwidth]{FenichelThm}
  \caption{
    Persistent manifold theorem applied to compact continuous attractor guarantees the flow on the slow manifold \(\manifold_\epsilon\) is locally invariant and continues to be attractive.
    The dashed line is a trajectory ``trapped'' in the slow manifold (locally invariant). %change to forward invariant?
    %mention topology?
  }\label{fig:fenichel}
\end{SCfigure}

When \(\epsilon > 0\), the continuous attractor bifurcates away.
What can we say about the fate of the perturbed system?
The continuous dependence theorem~\citep{Chicone2006} says that the trajectories will change continuously as a function of \(\epsilon\) without a guarantee on how quickly they change.
Moreover, the topological structure and the asymptotic behavior of trajectories change discontinuously due to the bifurcation.
Surprisingly there is a strong connection in the geometry due to Fenichel's theorem~\cite{fenichel1971}.
We informally present a special case due to~\citet{Jones1995}:

\begin{theorem}[Persistent Manifold]
Let \(\manifold_0\) be a connected, compact, normally hyperbolic manifold of equilibria originating from a sufficiently smooth ODE.
For a sufficiently small perturbation \(\epsilon > 0\), there exists a manifold \(\manifold_\epsilon\) diffeomorphic to \(\manifold_0\) and locally invariant under the flow of Eq.~\eqref{eq:fenichel:flowtangent}-\eqref{eq:fenichel:flownormal}.
Moreover, \(\manifold_\epsilon\) has \(\mathcal{O}(\epsilon)\) Hausdoff distance to \(\manifold_0\) and has the same smoothness as \(g\) and \(h\). % in (\ref{eq:fenichel:flow}).
\end{theorem}

The manifold \(\manifold_\epsilon\) is called the \emph{slow manifold} which is no longer necessarily a continuum of equilibria.
However, the local invariance implies that trajectories remain within the manifold except potentially at the boundary.
Furthermore, the non-zero flow on the slow manifold is slow and given in the \(\epsilon \to 0\) limit as \(\RN{\vy}{\tau} = \vg(c^\epsilon(\vy), \vy, 0)\) where \(\tau = \epsilon t\) is a rescaled time and \(c^\epsilon(\cdot)\) parameterizes the \(l\) dimensional slow manifold.
In addition, the stable manifold of \(\manifold_0\) is similarly persistent~\cite{Jones1995}, implying the manifold \(\manifold_\epsilon\) to remain attractive.


These conditions are met for the examples in Fig.~\ref{fig:lara_bifurcations} (see Sec.~\ref{sec:supp:fast_slow_form} for the rerparametrization of the BLA).
 As a technical note, for the theory to apply to a continuous piecewise-linear system, it is required that the invariant manifold is globally attracting~\cite{simpson2018}, which is also the case for the BLA (see also \citep{prohens2013canard,prohens2016slow} for a discussion of geometric singular perturbation theory for piecewise linear dynamical systems).
As the theory predicts, BLA bifurcates into a 1-dimensional slow manifold (Fig.~\ref{fig:lara_bifurcations}, dark colored regions) that contains fixed points and connecting orbits, and is overall still attractive.
Furthermore, Fenichel's Persistent Manifold theorem explains the bifurcation structure of the theoretical models discussed in Sec.~\ref{sec:ras}.
Because continuous ring attractor are bounded, their invariant manifold persists and it remains attractive under small perturbations to this system~\citep{wiggins1994}.

%Given an \(d\)-dimensional continuous attractor manifold embedded within a recurrent dynamics of \(n\)-dimensions, it supports persistent continuous memory of \(d\)-dimension.
%There are \(d\) zero Lyapunov exponents corresponding to the perturbations tangent to the manifold, coinciding with the memory representation, and \((n-d)\) negative Lyapunov exponents that expresses the attractive nature.
%In theory, the topology of the manifold can be arbitrary, ideally matching the desired structure of the target variables.

%In practice, the sufficient conditions for RNNs implementing continuous attractors to have this graceful breakdown (like BLA but not UBLA) is for the continuous attractor manifold to be of finite dimension throughout, connected, and bounded.
%However, in systems with an invariant manifold with dimension at least three, it is possible that a slow manifold with chaotic dynamics is created through a perturbation.
%This would have as consequence that the perturbed system acquires positive Lyapunov exponents (corresponding to the chaotic orbit), which then can still lead to exploding gradients albeit with very slow flow that has little practical consequence in finite time experiments.
%The probability of such a bifurcation is low.


%\subsection{Implications on Machine Learning}\label{sec:imp:ML}
%Extending the memory time constant of RNNs have long been an important area of research with much focus on random weights~\cite{Legenstein2007,Goldman2009,Toyoizumi2011,Kerg2019,Chen2018,Henaff2016,Rusch2021,arjovsky2016}.
%Various initializations for the recurrent weights have been proposed to help learning: initialization with the identity matrix \citep{le2015}, with a random orthogonal matrix \citep{saxe2014,Henaff2016}, with a unitary matrix \citep{arjovsky2016} and with a block diagonal weight matrix that creates a quasi-periodic system with limit cycles \citep{Sokol2019a}.
%However, despite the capacity to maintain representation of continuous quantities for arbitrary duration of time, continuous attractor mechanism has not been pursued in machine learning research because of its brittleness.
%The stochasticity in gradients inherited from the training data, regularization strategy, and multi-task learning objectives act as a perturbation on the recurrent dynamics, and continuous attractors break down even if it could be learned.
%Remedies emerged in machine learning to hard-code continuous-valued memory structures within the RNNs---e.g., the cell state in vanilla LSTM.
%However, our theory shows that the geometric structure of the manifold and the flow around the manifold play a critical role in enabling gradient descent learning of continuous attractors using standard methods such as backpropagation through time (BPTT)~\cite{Toomarian1991}.
%
%It is well known that asymptotic exploding gradients comes from positive Lyapunov exponents~\cite{Mikhaeil2022,Vogt2022,Engelken2023}.
%It has also been pointed out that bifurcations can cause arbitrarily large gradients~\cite{doya1993} as well as discontinuity in the Lyapunov spectrum~\cite{Park2023a}.
%These gradient propagation theories suggested that bifurcations should be avoided, including the continuous attractors.
%
%As far as we know, there is no architecture agnostic theory describing the loss landscape around RNN solutions.
%We remark that due to the singular nature of the center manifold that supports the continuous attractor, the usual analysis approach of linearization fails.
%\emph{Our theory successfully connects the invariant manifold theory and the gradient signal propagation theory in RNNs to describe two types of loss landscape around continuous attractor solutions.}
%In one case, when the theorem holds, the landscape is shallow in all directions due to (asymptotically) vanishing gradients induced by the attractor structure---we have the gracefully degrading continuous attractor.
%In the other case, we can find examples where the theorem does not hold, and the continuous attractor solution is at the boundary of network configurations with exploding gradients, meaning the loss landscape is very steep in some directions.
%While exploding gradients would prevent gradient descent to correct for deviations from the optima,
%for gracefully degrading ones, one can apply restorative forces via gradient descent to be in the vicinity of the brittle continuous attractor solution (see Sec.~\ref{sec:exp:maintaining}).

\subsection{Fast-Slow decomposition and the revival of continuous attractors}\label{sec:revival}
Consider a behaviorally relevant time scale for analog working memory, for instance, 10 ms to 10 sec.
If the dynamical system is orders of magnitude slower, for example, 1000 sec or longer, its effect is too slow to have a practical impact on the behavior that relies on the working memory mechanism.
This clear gap in the fast and slow time scales can be recast as \emph{normal hyperbolicity} of the slow manifold by relaxing the zero real part to a separation of time scales (reciprocal of eigenvalues or Lyapunov exponents).
In other words, the attractive flow normal to the manifold needs to be uniformly faster than the flow on the manifold.

By taking the limit of the slow flow on the manifold to arbitrarily long time constant (i.e., to zero flow), we achieve the reversal of the persistent manifold theorem.
\begin{prop}[Revival of continuous attractor]\label{prop:revival}
Let \(\manifold_\epsilon\) be a connected, compact, normally hyperbolic slow manifold  (as parametrized by Eq.~\eqref{eq:fenichel:flowtangent}-\eqref{eq:fenichel:flownormal}).
Further, assume that the real part of the eigenvalues of \(\nabla_\vz \vh\) are negative. % in the neighborhood of a continuous attractor.
Let the uniform norm of the flow tangent to the manifold be \(\|y\|_\infty=\eta\).
There exist a perturbation with uniform norm at most \(\eta\) that induces a bifurcation to a continuous attractor manifold. % \(\manifold_0\) diffeomorphic to \(\manifold_\epsilon\).
\end{prop}

<<<<<<< HEAD
This perturbation can be constructed by \(\vp(\vx) = \int_{\manifold_\epsilon} - \delta(\vx-\vy)\vf(y)dy\), see for the proof Sec.~\ref{sec:supp:proofprop1}.
=======
This perturbation can be constructed by $\vp(\vx) = \int_{\manifold_\epsilon} - \delta(\vx-\vy)\vf(\vy)\dm{\vy}$, see for the proof Sec.~\ref{sec:supp:proofprop1}.
>>>>>>> 392f2581
This makes the uniform norm of vector field on the manifold a useful measure of distance from a continuous attractor.
It can also be used to bound the memory performance on the short-time scale. % based on the uniform bound of the slow flow.
Let \(\vx_0 \in \manifold\), and \(\varphi = \vp\vert_\manifold\) be the flow restricted to the manifold.
The average deviation from initial memory \(\vx_0\) over time is bounded linearly (for a proof, see Sec.~\ref{sec:supp:ub}):
\begin{align}\label{eq:distance:ub}
\frac{1}{\operatorname{vol}\manifold}\int_\manifold
%\frac{1}{T}\int_0^T
\abs{\vx(t, \vx_0) - \vx_0}\,
%\dm{t}
\dm{\vx_0}
\leq t\uniformNorm{\varphi}.
\end{align}



\subsection{Relevance of dynamics on the slow manifold in the asymptotic time scale}\label{sec:attractor_bif}
While the uniform norm gives insight into short time scale behavior, we can expect that working memory tasks generalize to longer durations~\citep{Park2023a}.
Long-time scale behavior of the slow manifold is dominated by the stability structure, i.e., the topology of the dynamics.
Although we have seen numerous topologies in Sec.~\ref{sec:critique}, dynamical systems theory says that they are fundamentally limited, especially in low-dimensions.
%Understanding attractors and their bifurcation structure is crucial in neuroscience because they provide a blueprint for how neural activity can remain stable and robust even in the face of disruptions.
%This resilience is fundamental for cognitive functions, learning, and memory.
%Thanks to Fenichel's Persistent Manifold Theorem, we can understand how these persistent pathways, or manifolds, survive even when the system undergoes  bifurcations.
%Essentially, this theorem assures us that the underlying structure of continuous attractors remains intact, maintaining a consistent topology despite the changes.
%The theory implies that in the space of dynamical systems, all systems in the neighbourhood of a continuous attractor all share the same topology for the attractive persistent invariant manifold and that the flow on the manifold is slow.
For a ring attractor this implies that the stability structure of the invariant manifold is either
(1) composed of an equal number of stable fixed points and saddle nodes, placed alternatingly and with connecting orbits, or (2) a limit cycle.
%saddle node with homoclinic orbit: with noise equivalent to a limit cycle
For 2 dimensional attractors stable fixed points and saddle nodes can coexist with limit cycles.
In more complex scenarios, such as a two-dimensional attractor, stable fixed points and saddle nodes can coexist with limit cycles, creating a rich tapestry of possible neural states.
For example, the dynamics on a torus manifold can be described by Kolmogorov-Arnold-Moser (KAM) theory.
%For higher dimensional attractors, there is the possibility of chaos emerging, but we conjuncture that the bifurcations leading to such behavior are a measure zero set.
%\mpcomment{refer to later section on generalization performance?}

%No matter the dimension, the essential takeaway is that there will always be an attractive invariant manifold that mirrors the topology and dimension of the original continuous attractor.
%This means that, even with perturbations, neural states aren't drastically altered from where they would have been, maintaining a semblance of the original flow.
% the compact case: the invariant manifolds are diffeomorphic to the original one. So neural states arent too far off from where they would have been before the perturbation.
%\mpcomment{This subsection is very dry. Make it sound cool and also explain why these are important considerations in the context of neuroscience.}

\section{Numerical Experiments on Task-optimized Recurrent Networks}\label{sec:experiments}
% Continuous attractor approximations} %from trained RNNs

While our theory describes the abundance of approximate continuous attractors in the vicinity of a continuous attractor, it does not imply that there are no approximate solutions away from continuous attractors.
We use task-optimized RNNs as means to searching for plausible solutions for analog memory with a ring topology.
We will train a diverse set of RNNs, then identify the solution type of trained RNNs to gain insights into its performance, error patterns, generalization capabilities, and, ultimately, proximity to a continuous attractor.
%Recurrent neural networks (RNNs) are universal approximators of dynamical systems \citep{doya1993, schafer2006recurrent} and should therefore be able to approximate continuous attractors. \mpcomment{I disagree that it is!! It is a universal approximators of bounded length sequence-to-sequence transformations, not dynamical systems. Guillermo?}
%Leveraging a fast-slow decomposition methodology, premised on the assumption of normal hyperbolicity within the system, we first identify the slow manifold through a velocity bound criterion, and then identify the slow flow by its asymptotic behavior.


Understanding the implemented computation in neural systems in terms of dynamical systems has a well-established practice~\citep{seung1996,sompolinsky1988}.
Researchers have attempted to understand optimized neural networks through nonlinear dynamical systems analysis~\citep{sussillo2013blackbox,sussillo2014,barak2013,driscoll2022,maheswaranathan2019universality,cueva2019headdirection,cueva2021continuous} and to compare those artificial networks to biological circuits~\citep{mante2013context,remington2018flexible,ghazizadeh2021slow}.
%
Previously, systematic analysis of the variability in network dynamics has been surveyed in vanilla RNNs and variations in dynamical solutions over architecture and nonlinearity have been quantified~\citep{sussillo2013blackbox,mante2013context,yang2019task,maheswaranathan2019universality,driscoll2022}.
Furthermore, the spectrum of how RNNs may hold memory has been addressed~\citep{orhan2019diverse}.
%comparing artificial network representations to neural data
We therefore investigated to what extent training RNNs on a task uniquely determines the low-dimensional dynamics, independent of neural architectures.

\subsection{Model Architectures and Training Procedure}
We examined vanilla continuous-time RNNs for this work.
The time discretized version of RNN network activity is given by
\begin{equation}
  \begin{aligned}
	\vx_t &= f(\win \vI_t + \vW \vx_{t-1} + \vb) + \zeta \label{eq:RNN:discrete}\\
	\vy_t &= \wout \vx_t + \bout
  \end{aligned}
\end{equation}
where \(\vx_t \in \reals^d\) is the hidden state,
\(\vy_t \) is the readout,
\(\vI_t \in \reals^K\) is the input,
\(f\colon \reals \to \reals\) an activation function which acts on each of the hidden dimension,
private noise variable \(\zeta\sim\mathcal{N}(0,\nicefrac{1}{100})\), and %\(\zeta\sim \mathcal{N}(0, .001)\)
\(\vW, \vb, \win, \wout, \bout\) are parameters.
Assuming an Euler integration with unit time step, the discrete-time RNN of~\eqref{eq:RNN:discrete} corresponds to the stochastic differential equation:
\begin{align}
    \dm{\vx} &= -\vx\dm{t} + f(\win \vI + \vW \vx + \vb)\dm{t} + \sigma \dm{W}. \label{eq:RNN:continuous}
\end{align}
where \(\dm{W}\) is Wiener process that models the intrinsic state noise in the brain.

Building upon prior work, which has shown networks' capabilities on such tasks, we trained RNNs to either
(1) estimate head direction through integration of angular velocity \citep{cueva2019headdirection, cueva2021continuous}
and (2) perform a memory guided saccade task for a ring variable \citep{wimmer2014} (details in Sec.~\ref{sec:supp:tasks}).
The loss \(L\) to be minimized was computed by the mean squared error (MSE) between the network output \(y(t)\) and the target output \(\hat y(t)\)
%\begin{equation}\label{eq:loss}
\(L_{MSE} \coloneqq \langle m_{i,t}(y_{i,t}-\hat y_{i,t})^2\rangle_{i,t}, \)
%\end{equation}
<<<<<<< HEAD
with \(i\) the index of the output units and \(t\)  the index for time.
We implemented a mask, \(m_{i,t}\), for modulating the loss with respect to certain time intervals.
=======
with a mask $m_{i,t}$ with $i$ the index of the output units and $t$  the index for time.
We implemented a mask, $m_{i,t}$, for modulating the loss with respect to certain time intervals.
>>>>>>> 392f2581
We trained 10 networks for every combination of the following parameters:
 ReLU, tanh and rectified tanh activation functions and
 number of units/neurons (64, 128, 256).
% , and activity regularization (\(10^{-3}, 0, 1\)).
%All networks were trained using ADAM with \(\beta_1=0.9\) and \(\beta_2=0.999\) for \(5,000\) iterations with a batch size of 64.  % and a stopping criterion............. % and training was run until no decrease in the loss occurred for 100 epochs
%Among the networks, we only analyzed networks with normalized MSE less than -20 dB (Fig.~\ref{}).

%To avoid overly complex solutions that do not generalize well for longer trials, we penalized high activity using an L2 regularization on the hidden activity \(x_t\).
%%We trained networks with regularizer
%The hyperparameter selection criterion for regularization was the highest level of regularization that ...............
%We found the highest level regularization that ...............


%\subsection{Fast-slow decomposition: Unpacking the slow manifolds in trained RNNs} %from trained RNNs
% separate the time scales to obtain the fast flow normal to the ``ghost'' continuous attractor (a.k.a. slow manifold) and the slow flow within
%intro:
%-goal: to identify the solution type of a trained RNN + understand it's performance/errors/generalization/closeness to a CA
%-how through a fast-slow decomposition, based on the assumption that there is normal hyperbolicity in the system


 %method
\subsection{Numerical Fast-Slow Decomposition}\label{sec:fastslowmethod}
For each trained network, we find the slow manifold  by integrating the autonomous dynamics and we select the parts of the trajectory that have speed slower than a threshold.
%
%We assess the intrinsic dimensionality of the manifold with the Method Of Moments algorithm \citep{amsaleg2018extreme, altan2021estimating}.
%https://scikit-dimension.readthedocs.io/en/latest/skdim.id.MOM.html#skdim.id.MOM
In the cases that we identify a one dimensional invariant manifold \(\manifold\), we parametrize it by fitting a cubic spline with periodic boundary constraints to these points (black line in Fig.~\ref{fig:fastslow_decomposition}A and B).
Alternatively, we identify the points along the trajectories that are the closest to a set of point in the output space relevant to the task after convergence, i.e. on the unit ring.
%Finally, we find the stable fixed points through a threshold on the
Finally, we find the fixed points on the invariant ring by identifying regions where the direction of the flow flips for a dense set of points on the found invariant manifold.
We assess the direction through projection onto the output mapping and calculating the angular flow.
Stable fixed points are identified where the flow directions are both pointing towards this flip point,
while saddle nodes are identified where they are pointing away (filled and hollow circles Fig.~\ref{fig:fastslow_decomposition}A and B for stable and saddle fixed points respectively).
We find that long integrated trajectories of the network converge to the found stable fixed points through this independent method.


\subsection{Variations in the Topologies of the Networks}\label{sec:topologies}
In this section, we dissect the dynamics of RNNs by segregating time scales to delineate the rapid flow normal to the slow manifold, and the flow on the manifold (Sec.~\ref{sec:fsdecmethod}).
%We want to investigate how networks might solve tasks.
%While previous studies have primarily focused on simple tasks that can be solved with fixed points, there remains a gap in comprehensively extracting the mechanisms underlying network implementations~\citep{sussillo2013blackbox}.
%We address this gap by investigating the internal mechanisms of neural network solvers for tasks involving continuous variables.
%
All solutions involve a slow manifold with the same topology as the relevant variable in the task.
The different solutions are different in their asymptotic dynamics (Fig.~\ref{fig:fastslow_decomposition}).
The most often found solution is of the type \emph{fixed point ring manifold} (Fig.~\ref{fig:fastslow_decomposition}A and B).
%
Less commonly found topologies includes %slow limit cycles (Fig.~\ref{fig:fastslow_decomposition}C) and a
the slow torus around a repulsive ring invariant manifold (Fig.~\ref{fig:fastslow_decomposition}D).
These solutions are consistent with both observations of the possibility of using non-constant dynamics for memory storage~\citep{hirsch1995computing,Park2023a} and neuronal circuits underlying persistent representations despite time varying activity~\citep{druckmann2012neuronal}.

%Fig 4
\begin{figure}[tbhp]
  \centering
  \includegraphics[width=\textwidth]{fastslow_decomposition_m}
  \caption{Slow manifold approximation of different trained networks on the memory guided saccade and angular velocity integration tasks.
 (A1) Example of a trajectory on the  angular velocity integration task.
 (A2) Example of a trajectory on the  memory guided saccade task.
 (B) An example fixed-point type solution to the memory guided saccade task.
 (C) An example found solution to the angular velocity integration task.
 (D) An example slow-torus type solution to the memory guided saccade task. The colored curves indicate stable limit cycles of the system.
}\label{fig:fastslow_decomposition}
\end{figure}



\subsection{Universality amongst Good Solutions}
%to what extent does training neural networks to solve simple tasks, prevalent in neuroscientific studies, uniquely determine the low-dimensional dynamics independent of neural architectures?
%are the learned dynamics highly sensitive to different neural architectures?

%\begin{definition}%[Good Solution]
%We define a \emph{Good Solution} as
%\end{definition}

The fixed point topologies show a lot of variation across networks (Fig.~\ref{fig:fastslow_decomposition}A and B),
 much like the systems next to continuous attractors (Fig.~\ref{fig:lara_bifurcations} and Fig.~\ref{fig:bio_rings}).
Previously, it has been observed that fixed point analysis has as a major limitation, namely, that the number of fixed points must be the equal across compared networks  \citep{maheswaranathan2019universality}.
Our methodology effectively addresses and overcomes this limitation.
The universal structure of continuous attractor approximations as slow invariant manifolds allows us to connect different topologies as \textbf{approximate continuous attractors} (Sec.~\ref{sec:attractor_bif}).








\section{Generalization Analysis}

%distinct topology of these dynamics implies qualitatively different behaviors in the asymptotic limit of time

When neuroscientists study neural computations in animals, the animal is trained on a finite time task  and it is therefore unclear that they learn the intended computation or just a finite time approximation of it.
The same is the case for the trained networks.
We will investigate to what extent the networks have the intended memory necessary for the computation or whether they implement the task only on the timescale on which they have been trained.

%Our theory shows that not all continuous attractors are born equal, and that there are gracefully degrading continuous attractors.
%In finite time, trajectories are well-behaved, contrary to the asymptotic behavior captured by the Lyapunov exponents.
%Animal behavior is finite time in nature and the longer the temporal distance the harder it is to learn temporal dependencies in general.

%generalization
%\subsection{Different topologies have different generalization properties}
\subsection{Generalization properties of continuous attractor approximations}\label{sec:generalization}
%, and thus a corresponding pattern of error in temporal generalization

Looking beyond the finite timescale provides valuable insights into the network's ability to store information.
We will therefore investigate the angular memory capacities of the trained networks at two different time-scales:  asymptotic and finite time.

The two possible approximations of a ring attractor discussed in Sec.~\ref{sec:critique} exhibit markedly distinct generalization characteristics.
Approximating the system as a limit cycle results in a memory trace that gradually diminishes over time.
Conversely, the alternative approximation's memory states are contingent upon the quantity and positioning of stable fixed points within the system.
We will in detail describe the generaralization properties of the trained networks on the angular velocity integration task.
We tested all networks with a validation set and took a cutoff for the normalized MSE for the networks we consider for the analysis at -20 dB (Fig.~\ref{fig:angular_loss}C).




\begin{figure}[tbhp]
  \centering
  \includegraphics[width=\textwidth]{angular_losses2}
  \caption{The different measures for memory capacity reflect the generalization properties implied by the topology of the found solution.
  (A) The average accumulated angular error versus the uniform norm on the vector field (left and right hand side of Eq.~\ref{eq:distance:ub}, respectively), shown for finite time (time of trial length on which networks were trained, \(T_1\)) indicated with filled markers and at asymptotic time (with hollow markers).
  (B) The memory capacity versus the average accumulated angular error.
  (C) The number of fixed points versus average accumulated angular error, with the average distance between neighbouring fixed points indicated in red.
  (D) The  average accumulated angular error over time for two selected networks, indicated with the blue and orange arrows in (C).
  (E) Distribution of network performance measured on a validation dataset measured as normalized MSE (NMSE).
  }\label{fig:angular_loss}
\end{figure}

%method
\ptitle{Finite time}
Aside from the angular velocity integration component of the task, the trained networks learn to store a memory of an angular variable.
We assess the performance of the network to store the memory of angle over time.
The networks typically perform well on the timescale on which they have been trained \(T_1=256\) time steps (Fig.~\ref{fig:angular_loss}E).
%
%uniform bound
%infinite norm
This loss is bounded by the uniform norm of the vector field  on the invariant manifold (Fig.~\ref{fig:angular_loss}A,  see Sec.~\ref{sec:supp:vf} and~\ref{sec:supp:ub}).

\ptitle{Asymptotic time}
For the asymptotic time-scale the asymptotic behavior of the system dominates and we identify the network behavior through its \(\omega\)-limit sets.
For a one dimensional system this will either be fixed points or a limit cycle.
For the fixed-point type solution, the maximal error is given by the maximal distance to the next fixed point while for a limit cycle this will always be \(\pi\).
We identify the location of the fixed points as described in Sec.~\ref{sec:fastslowmethod}.

Besides the maximal error that the network will make in the asymptotic limit, we can also characterize how many different angles the network would confuse in the asymptotic limit.
We construct a probability distribution of what part of state space we end up in at infinite time through the calculation of the size of the basins of attraction of stable fixed points as a proportion of the ring.
Finally, we characterize the memory capacity of the network through calculating the entropy of this probability distribution (see Sec.~\ref{sec:supp:boa}).

The mean accumulated error at the time at which the task was trained has a linear relationship with the number of fixed points (Fig.~\ref{fig:angular_loss}C).
Furthermore, this error is bounded by the mean distance between stable and unstable fixed points (red dots in Fig.~\ref{fig:angular_loss}C).
This is another indication that the networks rely on a ring invariant manifold to implement the task.
Networks with different number of fixed points might have the same performance on the finite time scale (\(T_1\)), but have vastly different generalization properties because they differ in the number of fixed points (Fig.~\ref{fig:angular_loss}D).


\section{Approximate Slow Manifolds are near Continuous Attractors}\label{sec:converse}
In Sec.~\ref{sec:ras}, we presented a theory of approximate solutions in the neighborhood of continuous attractors.
When are approximate solutions to the analog working memory problem near a continuous attractor?
We posit that there are four conditions:
\begin{enumerate*}[label=\textbf{(C\arabic*)}]
\item sufficiently smooth approximate bijection between neural activity and memory content,\label{converse:bijection}
\item the speed of drift of memory content is bounded,\label{converse:persistent}
\item robustness against state (S-type) noise, and\label{converse:Stype}
\item robustness against dynamical (D-type) noise.\label{converse:Dtype}
\end{enumerate*}
<<<<<<< HEAD
The correspondence implied by~\ref{converse:bijection} translate to, the existence of a manifold in the neural activity space with the same topology as the memory content.
The persistence~\ref{converse:persistent} requires that the flow on the manifold is slow and bounded.
The S-type robustness~\ref{converse:Stype} implies non-expansive flow, that is, non-positive Lyapunov exponents.
Along with the D-type robustness~\ref{converse:Dtype}, it implies the manifold is ``attractive'', and  normally hyperbolic.
=======
The correspondence implied by \ref{converse:bijection} translates to the existence of a manifold in the neural activity space with the same topology as the memory content.
The persistence \ref{converse:persistent} requires that the flow on the manifold is slow and bounded.
The S-type robustness \ref{converse:Stype} implies non-expansive flow, that is, non-positive Lyapunov exponents.
Along with the D-type robustness \ref{converse:Dtype}, it implies the manifold is ``attractive'', and  normally hyperbolic (see also Sec.~\ref{sec:persitencempliesnh}).
>>>>>>> 392f2581
Then, there exists a smooth function with a uniform norm matching the slowness on the manifold such that when added makes it a continuous attractor (Prop.~\ref{prop:revival}).
For the RNN experiments, we added state-noise while training using stochastic gradient descent, satisfying~\ref{converse:Stype} and~\ref{converse:Dtype}.
We have also verified that~\ref{converse:persistent} holds (Fig.~\ref{fig:angular_loss}A).
Although the stochastic optimization cannot lead to the continuous attractor solution, it gets to the neighborhood where there are approximate solutions.
Note that effectively feedforward solutions~\citep{Goldman2009} do not satisfy~\ref{converse:bijection}.



\section{Discussion}
An attractive manifold of equilibria in a continuous attractor network provides continuous memory.
Although the corresponding configurations for a continuous attractor are measure zero in parameter space, we showed that when the persistent manifold theorem holds, the finite time behavior of the trajectories only slowly break down under perturbations.
We investigated the neighborhood of the continuous attractor networks and analyzed diverse bifurcations in various example systems.
There were surprisingly diverse bifurcations that the network visits in the presence of stochasticity in synapses and learning signals.
The fast-slow time scale analysis can reverse this process and bring all approximate continuous attractors into an equivalence class.
This reinstates the continuous attractor as the fundamental theoretical mechanism that represents the collection of approximations.
Unlike in most of dynamical systems theory where the asymptotic behavior and topology of stability structures are studied, we expend equal amount of focus on the effective finite time and asymptotic behaviors.% of the ideal mathematical object.

%as we have shown...
Training RNNs on tasks involving continuous variables results in a great variety of solutions.
As the theory predicts, trained networks have an attractive ring invariant manifold.
However, even within this variety, we can identify common structures that are different from the invariances highlighted previously in fixed point analyses.
Nevertheless, the topological structure of the found solutions still determines how well a network can perform generalization for longer time scales.

%limitations
We did not explicitly describe the topology and dimensionality of the identified invariant manifolds for all networks, only for a representative set.
Yet the results indicate that most solutions have a ring invariant manifold with a slow flow on it.
Although for well-trained networks this separation of timescale exists, the analysis is not guaranteed to work for systems without a fast-slow decomposition.
%point above

%error-correcting
Previous psychophysical, theoretical, and neurophysiological work has shown that noise in neural activity can cause memories to diffuse away from their original representation, leading to errors in working memory.
Discrete attractor dynamics can counteract this noise by pulling memories towards a few stable representations~\citep{panichello2019,Koulakov2002,Goldman2003-cz}.
The found solutions might reflect the trade-off between robustness to noise and the ability to store continuous variables.


% \mpcomment{move the following to the end or conclusion}
Through a series of experiments of training RNNs on two tasks with various architectures, sizes and activation functions, we shed light on the intricate workings of neural networks when confronted with continuous-variable tasks.
Amidst the variability of solutions, we observe that all trained networks share the universal feature of having a slow invariant manifold with the same topology as the variable on which the computation relies.
This empirical evidence strongly corroborates our proposed theory of continuous memory.



%In this study, we did not impose any additional structural constraints on the RNNs during training.
%It would be interesting to investigate how such constraints might affect the representation and computation in the trained RNNs.


%\subsection{Implications for Neuroscience}\label{sec:imp:neuroscience}

%some remarks on the structure? maybe just leave out for now
%The conditions for normally hyperbolic continuous attractors are favorable in the recurrent neuronal networks: (1) mutual inhibition is widely present and evidence points to inhibition dominated dynamics,
%(2) the neural state space is bounded due to physiological constraints, namely by a non-negative firing rate below and a maximum firing rate above.





% We have derived a general theory that describes the loss landscape of RNNs around continuous attractor solutions.
% This theory implies that backpropagating gradient does not explode for systems near compact continuous attractors because of divergent dynamics.
% This insight also suggests that there can exist homeostatic mechanisms for certain implementations of continuous attractors that maintain the structure of the attractor sufficiently for the neural computation it is used in, which we demonstrate in a simple network.

%\begin{ack}
%Use unnumbered first level headings for the acknowledgments. All acknowledgments go at the end of the paper before the list of references. Moreover, you are required to declare
%funding (financial activities supporting the submitted work) and competing interests (related financial activities outside the submitted work).
%More information about this disclosure can be found at: \url{https://neurips.cc/Conferences/2023/PaperInformation/FundingDisclosure}.
%
%
%Do {\bf not} include this section in the anonymized submission, only in the final paper. You can use the \texttt{ack} environment provided in the style file to autmoatically hide this section in the anonymized submission.
%\end{ack}


%\section*{References}
%The natbib package will be loaded for you by default. Citations may be author/year or numeric, as
%long as you maintain internal consistency. As to the format of the references themselves, any style is
%acceptable as long as it is used consistently

%References follow the acknowledgments in the camera-ready paper. Use unnumbered first-level heading for
%the references. Any choice of citation style is acceptable as long as you are
%consistent. It is permissible to reduce the font size to \verb+small+ (9 point)
%when listing the references.
%Note that the Reference section does not count towards the page limit.
%\medskip

\small

\newpage
\bibliographystyle{abbrvnat}
\bibliography{../cit,../catniplab}
%


%%%%%%%%%%%%%%%%%%%%%%%%%%%%%%%%%%%%%%%%%%%%%%%%%%%%%%%%%%%%

\newpage
\section*{NeurIPS Paper Checklist}

%%%% BEGIN INSTRUCTIONS %%%
%The checklist is designed to encourage best practices for responsible machine learning research, addressing issues of reproducibility, transparency, research ethics, and societal impact. Do not remove the checklist: {\bf The papers not including the checklist will be desk rejected.} The checklist should follow the references and precede the (optional) supplemental material.  The checklist does NOT count towards the page
%limit.
%
%Please read the checklist guidelines carefully for information on how to answer these questions. For each question in the checklist:
%\begin{itemize}
%    \item You should answer \answerYes{}, \answerNo{}, or \answerNA{}.
%    \item \answerNA{} means either that the question is Not Applicable for that particular paper or the relevant information is Not Available.
%    \item Please provide a short (12 sentence) justification right after your answer (even for NA).
%   % \item {\bf The papers not including the checklist will be desk rejected.}
%\end{itemize}
%
%{\bf The checklist answers are an integral part of your paper submission.} They are visible to the reviewers, area chairs, senior area chairs, and ethics reviewers. You will be asked to also include it (after eventual revisions) with the final version of your paper, and its final version will be published with the paper.
%
%The reviewers of your paper will be asked to use the checklist as one of the factors in their evaluation. While ``\answerYes{}'' is generally preferable to ``\answerNo{}'', it is perfectly acceptable to answer ``\answerNo{}'' provided a proper justification is given (e.g., "error bars are not reported because it would be too computationally expensive" or "we were unable to find the license for the dataset we used"). In general, answering ``\answerNo{}'' or ``\answerNA{}'' is not grounds for rejection. While the questions are phrased in a binary way, we acknowledge that the true answer is often more nuanced, so please just use your best judgment and write a justification to elaborate. All supporting evidence can appear either in the main paper or the supplemental material, provided in appendix. If you answer \answerYes{} to a question, in the justification please point to the section(s) where related material for the question can be found.
%
%IMPORTANT, please:
%\begin{itemize}
%    \item {\bf Delete this instruction block, but keep the section heading ``NeurIPS paper checklist"},
%    \item  {\bf Keep the checklist subsection headings, questions/answers and guidelines below.}
%    \item {\bf Do not modify the questions and only use the provided macros for your answers}.
%\end{itemize}
%

%%% END INSTRUCTIONS %%%


\begin{enumerate}

\item {\bf Claims}
    \item[] Question: Do the main claims made in the abstract and introduction accurately reflect the paper's contributions and scope?
    \item[] Answer: \answerYes{} % Replace by \answerYes{}, \answerNo{}, or \answerNA{}.
    \item[] Justification: The theoretical and experimental results match and we provide various examples that indicate that they generalize to other settings.
    \item[] Guidelines:
    \begin{itemize}
        \item The answer NA means that the abstract and introduction do not include the claims made in the paper.
        \item The abstract and/or introduction should clearly state the claims made, including the contributions made in the paper and important assumptions and limitations. A No or NA answer to this question will not be perceived well by the reviewers.
        \item The claims made should match theoretical and experimental results, and reflect how much the results can be expected to generalize to other settings.
        \item It is fine to include aspirational goals as motivation as long as it is clear that these goals are not attained by the paper.
    \end{itemize}

\item {\bf Limitations}
    \item[] Question: Does the paper discuss the limitations of the work performed by the authors?
    \item[] Answer: \answerYes{} % Replace by \answerYes{}, \answerNo{}, or \answerNA{}.
    \item[] Justification: We report on the limitations of the analysis in the discussion section.
    \item[] Guidelines:
    \begin{itemize}
        \item The answer NA means that the paper has no limitation while the answer No means that the paper has limitations, but those are not discussed in the paper.
        \item The authors are encouraged to create a separate ``Limitations'' section in their paper.
        \item The paper should point out any strong assumptions and how robust the results are to violations of these assumptions (e.g., independence assumptions, noiseless settings, model well-specification, asymptotic approximations only holding locally). The authors should reflect on how these assumptions might be violated in practice and what the implications would be.
        \item The authors should reflect on the scope of the claims made, e.g., if the approach was only tested on a few datasets or with a few runs. In general, empirical results often depend on implicit assumptions, which should be articulated.
        \item The authors should reflect on the factors that influence the performance of the approach. For example, a facial recognition algorithm may perform poorly when image resolution is low or images are taken in low lighting. Or a speech-to-text system might not be used reliably to provide closed captions for online lectures because it fails to handle technical jargon.
        \item The authors should discuss the computational efficiency of the proposed algorithms and how they scale with dataset size.
        \item If applicable, the authors should discuss possible limitations of their approach to address problems of privacy and fairness.
        \item While the authors might fear that complete honesty about limitations might be used by reviewers as grounds for rejection, a worse outcome might be that reviewers discover limitations that aren't acknowledged in the paper. The authors should use their best judgment and recognize that individual actions in favor of transparency play an important role in developing norms that preserve the integrity of the community. Reviewers will be specifically instructed to not penalize honesty concerning limitations.
    \end{itemize}

\item {\bf Theory Assumptions and Proofs}
    \item[] Question: For each theoretical result, does the paper provide the full set of assumptions and a complete (and correct) proof?
    \item[] Answer: \answerYes{} % Replace by \answerYes{}, \answerNo{}, or \answerNA{}.
    \item[] Justification: We provide proofs in the supplemental and provide assumptions about the applicability of the theoretical results.
    \item[] Guidelines:
    \begin{itemize}
        \item The answer NA means that the paper does not include theoretical results.
        \item All the theorems, formulas, and proofs in the paper should be numbered and cross-referenced.
        \item All assumptions should be clearly stated or referenced in the statement of any theorems.
        \item The proofs can either appear in the main paper or the supplemental material, but if they appear in the supplemental material, the authors are encouraged to provide a short proof sketch to provide intuition.
        \item Inversely, any informal proof provided in the core of the paper should be complemented by formal proofs provided in appendix or supplemental material.
        \item Theorems and Lemmas that the proof relies upon should be properly referenced.
    \end{itemize}

    \item {\bf Experimental Result Reproducibility}
    \item[] Question: Does the paper fully disclose all the information needed to reproduce the main experimental results of the paper to the extent that it affects the main claims and/or conclusions of the paper (regardless of whether the code and data are provided or not)?
    \item[] Answer: \answerYes{} % Replace by \answerYes{}, \answerNo{}, or \answerNA{}.
    \item[] Justification: We report on all the analysis step decisions that might affect the results.
    \item[] Guidelines:
    \begin{itemize}
        \item The answer NA means that the paper does not include experiments.
        \item If the paper includes experiments, a No answer to this question will not be perceived well by the reviewers: Making the paper reproducible is important, regardless of whether the code and data are provided or not.
        \item If the contribution is a dataset and/or model, the authors should describe the steps taken to make their results reproducible or verifiable.
        \item Depending on the contribution, reproducibility can be accomplished in various ways. For example, if the contribution is a novel architecture, describing the architecture fully might suffice, or if the contribution is a specific model and empirical evaluation, it may be necessary to either make it possible for others to replicate the model with the same dataset, or provide access to the model. In general. releasing code and data is often one good way to accomplish this, but reproducibility can also be provided via detailed instructions for how to replicate the results, access to a hosted model (e.g., in the case of a large language model), releasing of a model checkpoint, or other means that are appropriate to the research performed.
        \item While NeurIPS does not require releasing code, the conference does require all submissions to provide some reasonable avenue for reproducibility, which may depend on the nature of the contribution. For example
        \begin{enumerate}
            \item If the contribution is primarily a new algorithm, the paper should make it clear how to reproduce that algorithm.
            \item If the contribution is primarily a new model architecture, the paper should describe the architecture clearly and fully.
            \item If the contribution is a new model (e.g., a large language model), then there should either be a way to access this model for reproducing the results or a way to reproduce the model (e.g., with an open-source dataset or instructions for how to construct the dataset).
            \item We recognize that reproducibility may be tricky in some cases, in which case authors are welcome to describe the particular way they provide for reproducibility. In the case of closed-source models, it may be that access to the model is limited in some way (e.g., to registered users), but it should be possible for other researchers to have some path to reproducing or verifying the results.
        \end{enumerate}
    \end{itemize}


\item {\bf Open access to data and code}
    \item[] Question: Does the paper provide open access to the data and code, with sufficient instructions to faithfully reproduce the main experimental results, as described in supplemental material?
    \item[] Answer: \answerNo{} % Replace by \answerYes{}, \answerNo{}, or \answerNA{}.
    \item[] Justification: Although we do not provide open access to the data and code, we strive to make it available as soon as possible.
    \item[] Guidelines:
    \begin{itemize}
        \item The answer NA means that paper does not include experiments requiring code.
        \item Please see the NeurIPS code and data submission guidelines (\url{https://nips.cc/public/guides/CodeSubmissionPolicy}) for more details.
        \item While we encourage the release of code and data, we understand that this might not be possible, so No is an acceptable answer. Papers cannot be rejected simply for not including code, unless this is central to the contribution (e.g., for a new open-source benchmark).
        \item The instructions should contain the exact command and environment needed to run to reproduce the results. See the NeurIPS code and data submission guidelines (\url{https://nips.cc/public/guides/CodeSubmissionPolicy}) for more details.
        \item The authors should provide instructions on data access and preparation, including how to access the raw data, preprocessed data, intermediate data, and generated data, etc.
        \item The authors should provide scripts to reproduce all experimental results for the new proposed method and baselines. If only a subset of experiments are reproducible, they should state which ones are omitted from the script and why.
        \item At submission time, to preserve anonymity, the authors should release anonymized versions (if applicable).
        \item Providing as much information as possible in supplemental material (appended to the paper) is recommended, but including URLs to data and code is permitted.
    \end{itemize}


\item {\bf Experimental Setting/Details}
    \item[] Question: Does the paper specify all the training and test details (e.g., data splits, hyperparameters, how they were chosen, type of optimizer, etc.) necessary to understand the results?
    \item[] Answer: \answerYes{} % Replace by \answerYes{}, \answerNo{}, or \answerNA{}.
    \item[] Justification: These are reported in detail in the Supplemental.
    \item[] Guidelines:
    \begin{itemize}
        \item The answer NA means that the paper does not include experiments.
        \item The experimental setting should be presented in the core of the paper to a level of detail that is necessary to appreciate the results and make sense of them.
        \item The full details can be provided either with the code, in appendix, or as supplemental material.
    \end{itemize}

\item {\bf Experiment Statistical Significance}
    \item[] Question: Does the paper report error bars suitably and correctly defined or other appropriate information about the statistical significance of the experiments?
    \item[] Answer: \answerNA{} % Replace by \answerYes{}, \answerNo{}, or \answerNA{}.
    \item[] Justification: We do not consider error bars in the paper.
    \item[] Guidelines:
    \begin{itemize}
        \item The answer NA means that the paper does not include experiments.
        \item The authors should answer ``Yes'' if the results are accompanied by error bars, confidence intervals, or statistical significance tests, at least for the experiments that support the main claims of the paper.
        \item The factors of variability that the error bars are capturing should be clearly stated (for example, train/test split, initialization, random drawing of some parameter, or overall run with given experimental conditions).
        \item The method for calculating the error bars should be explained (closed form formula, call to a library function, bootstrap, etc.)
        \item The assumptions made should be given (e.g., Normally distributed errors).
        \item It should be clear whether the error bar is the standard deviation or the standard error of the mean.
        \item It is OK to report 1-sigma error bars, but one should state it. The authors should preferably report a 2-sigma error bar than state that they have a 96\% CI, if the hypothesis of Normality of errors is not verified.
        \item For asymmetric distributions, the authors should be careful not to show in tables or figures symmetric error bars that would yield results that are out of range (e.g. negative error rates).
        \item If error bars are reported in tables or plots, The authors should explain in the text how they were calculated and reference the corresponding figures or tables in the text.
    \end{itemize}

\item {\bf Experiments Compute Resources}
    \item[] Question: For each experiment, does the paper provide sufficient information on the computer resources (type of compute workers, memory, time of execution) needed to reproduce the experiments?
    \item[] Answer: \answerYes{} % Replace by \answerYes{}, \answerNo{}, or \answerNA{}.
    \item[] Justification: Yes, we have reported the computer resources in the Supplemental.
    \item[] Guidelines:
    \begin{itemize}
        \item The answer NA means that the paper does not include experiments.
        \item The paper should indicate the type of compute workers CPU or GPU, internal cluster, or cloud provider, including relevant memory and storage.
        \item The paper should provide the amount of compute required for each of the individual experimental runs as well as estimate the total compute.
        \item The paper should disclose whether the full research project required more compute than the experiments reported in the paper (e.g., preliminary or failed experiments that didn't make it into the paper).
    \end{itemize}

\item {\bf Code Of Ethics}
    \item[] Question: Does the research conducted in the paper conform, in every respect, with the NeurIPS Code of Ethics \url{https://neurips.cc/public/EthicsGuidelines}?
    \item[] Answer: \answerYes{} % Replace by \answerYes{}, \answerNo{}, or \answerNA{}.
    \item[] Justification: We have read the NeurIPS Code of Ethics and make sure to preserve anonymity.
    \item[] Guidelines:
    \begin{itemize}
        \item The answer NA means that the authors have not reviewed the NeurIPS Code of Ethics.
        \item If the authors answer No, they should explain the special circumstances that require a deviation from the Code of Ethics.
        \item The authors should make sure to preserve anonymity (e.g., if there is a special consideration due to laws or regulations in their jurisdiction).
    \end{itemize}


\item {\bf Broader Impacts}
    \item[] Question: Does the paper discuss both potential positive societal impacts and negative societal impacts of the work performed?
    \item[] Answer: \answerNA{} % Replace by \answerYes{}, \answerNo{}, or \answerNA{}.
    \item[] Justification: The paper is very theoretical and therefore, we do not expect any direct societal impact in the forseeable future.
    \item[] Guidelines:
    \begin{itemize}
        \item The answer NA means that there is no societal impact of the work performed.
        \item If the authors answer NA or No, they should explain why their work has no societal impact or why the paper does not address societal impact.
        \item Examples of negative societal impacts include potential malicious or unintended uses (e.g., disinformation, generating fake profiles, surveillance), fairness considerations (e.g., deployment of technologies that could make decisions that unfairly impact specific groups), privacy considerations, and security considerations.
        \item The conference expects that many papers will be foundational research and not tied to particular applications, let alone deployments. However, if there is a direct path to any negative applications, the authors should point it out. For example, it is legitimate to point out that an improvement in the quality of generative models could be used to generate deepfakes for disinformation. On the other hand, it is not needed to point out that a generic algorithm for optimizing neural networks could enable people to train models that generate Deepfakes faster.
        \item The authors should consider possible harms that could arise when the technology is being used as intended and functioning correctly, harms that could arise when the technology is being used as intended but gives incorrect results, and harms following from (intentional or unintentional) misuse of the technology.
        \item If there are negative societal impacts, the authors could also discuss possible mitigation strategies (e.g., gated release of models, providing defenses in addition to attacks, mechanisms for monitoring misuse, mechanisms to monitor how a system learns from feedback over time, improving the efficiency and accessibility of ML).
    \end{itemize}

\item {\bf Safeguards}
    \item[] Question: Does the paper describe safeguards that have been put in place for responsible release of data or models that have a high risk for misuse (e.g., pretrained language models, image generators, or scraped datasets)?
    \item[] Answer: \answerNA{} % Replace by \answerYes{}, \answerNo{}, or \answerNA{}.
    \item[] Justification: We do not rely on any pretrained language models, image generators, or scraped datasets.
    \item[] Guidelines:
    \begin{itemize}
        \item The answer NA means that the paper poses no such risks.
        \item Released models that have a high risk for misuse or dual-use should be released with necessary safeguards to allow for controlled use of the model, for example by requiring that users adhere to usage guidelines or restrictions to access the model or implementing safety filters.
        \item Datasets that have been scraped from the Internet could pose safety risks. The authors should describe how they avoided releasing unsafe images.
        \item We recognize that providing effective safeguards is challenging, and many papers do not require this, but we encourage authors to take this into account and make a best faith effort.
    \end{itemize}

\item {\bf Licenses for existing assets}
    \item[] Question: Are the creators or original owners of assets (e.g., code, data, models), used in the paper, properly credited and are the license and terms of use explicitly mentioned and properly respected?
    \item[] Answer: \answerYes{} % Replace by \answerYes{}, \answerNo{}, or \answerNA{}.
    \item[] Justification: Yes, we rely on PyTorch and we cite it.
    \item[] Guidelines:
    \begin{itemize}
        \item The answer NA means that the paper does not use existing assets.
        \item The authors should cite the original paper that produced the code package or dataset.
        \item The authors should state which version of the asset is used and, if possible, include a URL.
        \item The name of the license (e.g., CC-BY 4.0) should be included for each asset.
        \item For scraped data from a particular source (e.g., website), the copyright and terms of service of that source should be provided.
        \item If assets are released, the license, copyright information, and terms of use in the package should be provided. For popular datasets, \url{paperswithcode.com/datasets} has curated licenses for some datasets. Their licensing guide can help determine the license of a dataset.
        \item For existing datasets that are re-packaged, both the original license and the license of the derived asset (if it has changed) should be provided.
        \item If this information is not available online, the authors are encouraged to reach out to the asset's creators.
    \end{itemize}

\item {\bf New Assets}
    \item[] Question: Are new assets introduced in the paper well documented and is the documentation provided alongside the assets?
    \item[] Answer: \answerNA{} % Replace by \answerYes{}, \answerNo{}, or \answerNA{}.
    \item[] Justification: The paper does not release new assets.
    \item[] Guidelines:
    \begin{itemize}
        \item The answer NA means that the paper does not release new assets.
        \item Researchers should communicate the details of the dataset/code/model as part of their submissions via structured templates. This includes details about training, license, limitations, etc.
        \item The paper should discuss whether and how consent was obtained from people whose asset is used.
        \item At submission time, remember to anonymize your assets (if applicable). You can either create an anonymized URL or include an anonymized zip file.
    \end{itemize}

\item {\bf Crowdsourcing and Research with Human Subjects}
    \item[] Question: For crowdsourcing experiments and research with human subjects, does the paper include the full text of instructions given to participants and screenshots, if applicable, as well as details about compensation (if any)?
    \item[] Answer: \answerNA{} % Replace by \answerYes{}, \answerNo{}, or \answerNA{}.
    \item[] Justification: The paper does not use any data from human subjects.
    \item[] Guidelines:
    \begin{itemize}
        \item The answer NA means that the paper does not involve crowdsourcing nor research with human subjects.
        \item Including this information in the supplemental material is fine, but if the main contribution of the paper involves human subjects, then as much detail as possible should be included in the main paper.
        \item According to the NeurIPS Code of Ethics, workers involved in data collection, curation, or other labor should be paid at least the minimum wage in the country of the data collector.
    \end{itemize}

\item {\bf Institutional Review Board (IRB) Approvals or Equivalent for Research with Human Subjects}
    \item[] Question: Does the paper describe potential risks incurred by study participants, whether such risks were disclosed to the subjects, and whether Institutional Review Board (IRB) approvals (or an equivalent approval/review based on the requirements of your country or institution) were obtained?
    \item[] Answer:  \answerNA{} % Replace by \answerYes{}, \answerNo{}, or \answerNA{}.
    \item[] Justification: The paper does not use any data from human subjects.
    \item[] Guidelines:
    \begin{itemize}
        \item The answer NA means that the paper does not involve crowdsourcing nor research with human subjects.
        \item Depending on the country in which research is conducted, IRB approval (or equivalent) may be required for any human subjects research. If you obtained IRB approval, you should clearly state this in the paper.
        \item We recognize that the procedures for this may vary significantly between institutions and locations, and we expect authors to adhere to the NeurIPS Code of Ethics and the guidelines for their institution.
        \item For initial submissions, do not include any information that would break anonymity (if applicable), such as the institution conducting the review.
    \end{itemize}

\end{enumerate}

\newpage
\appendix
%\section{Appendix / supplemental material}
\section*{Supplemental Material}
\setcounter{section}{0}
\renewcommand{\thefigure}{S\arabic{figure}} % figure numbering for supplement
\renewcommand{\thesection}{S\arabic{section}} % figure numbering for supplement

%RNNs are capable of learning complex patterns and relationships in the data, which makes them in particular useful as models for neural computations. This is achieved through the use of non-linear activation functions and the training of the network using backpropagation through time (BPTT).
%BPTT allows the network to adjust the weights of the connections between neurons based on the error signal that is propagated backwards through time.
%%This makes them suitable models for
%
%However, training RNNs using back-propagation through time to compute error-derivatives can be difficult.  Early attempts suffered from vanishing and exploding gradients \citep{kolen2001} and this meant that they had great difficulty learning long-term dependencies.
%Many different methods have been proposed for overcoming this difficulty.


%\section{Persistence in non-differentiable vector fields}
%The applicability of the Persistence Theorem to non-differentiable vector fields would depend on the specific characteristics of the system and the nature of the non-differentiability.
%

\section{Bifurcation analysis of the bounded line attractor}\label{sec:supp:bla}

In order to demonstrate the implications of the theory of the persistence of bounded continuous attractors, we rigorously test the predictions of the theory on the stability of the BLA.
 Our objective is to assess the practical implications of the theoretical findings of bounded continuous attractors in a small and tractable system, and second, to contribute empirical evidence that can help refine and extend existing theoretical frameworks.


Similarly as for UBLA, the BLA has a parameter that determines step size along line attractor \(\alpha\). Analogously as for UBLA, these parameters determine the capacity of the network.
The inputs push the input along the line attractor in two opposite directions, see below. UBLA and BLA need to be initialized at \(\beta(1,1)\) and \(\tfrac{\beta}{2}(1,1)\), respectively, for correct decoding, i.e., output projection.
\begin{equation}\label{eq:bla}
\win = \alpha
\begin{pmatrix}
-1  &  1 \\
1  &  -1
\end{pmatrix}, \
\vW =
\begin{pmatrix}
0  &  -1 \\
-1  &  0
\end{pmatrix}, \
\wout = \frac{1}{2\alpha}
\begin{pmatrix}
1  \\  -1
\end{pmatrix}, \
\vb = \beta
\begin{pmatrix}
1 \\  1
\end{pmatrix}, \
\bout = 0.
\end{equation}


%\paragraph{Input}
Parameter that determines step size along line attractor \(\alpha\).
The size determines the maximum number of clicks as the difference between the two channels.
This pushes the input along the line ``attractor'' in two opposite directions, %what is the correct word for this type of invariant set?
see below.


We consider all parametrized perturbations of the form \( \vW \leftarrow \vW + \vV\) for a random matrix \(\vV\in \mathbb{R}^{2\times 2}\) to the BLA.
The BLA can bifurcate in the following systems, characterized by their invariant sets: a system with single stable fixed point, a system with three fixed points (one unstable and two stable) and  a system with two fixed points (one stable and the other a half-stable node) and a system with a (rotated) line attractor.
Only the first two bifurcations (Fig.~\ref{fig:lara_bifurcations}A) can happen with nonzero chance for the type of random perturbations we consider.
The perturbations that leave the line attractor intact or to lead to a system with two fixed points have measure zero in the parameter space.
%The types of perturbation with measure zero are codimension 2 bifurcations.
The perturbation that results in one fixed point happen with probability \(\frac{3}{4}\), while perturbations lead to a system with three fixed points with probability \(\frac{1}{4}\), see Sec.~\ref{sec:supp:probbla}.
The (local) %, in the case of the single fixed point)
 invariant manifold manifold is indeed persistent for the BLA and homeomorphic to the original (the bounded line).



%\subsection{Discrepancies between discrete and continuous RNNs}
%\label{sec:discrepancies}
%In the discrete time version of vanilla RNN \eqref{eq:RNN:discrete}, there can exist 2-period orbits, which are absent in the \eqref{eq:RNN:continuous} version.

%\subsection{Unbounded line attractor}
%\label{sec:ubla}
%
%The parameters:
%\begin{equation}\label{eq:bla}
%\win = \alpha
%\begin{pmatrix}
%-1  &  1 \\
%1  &  -1
%\end{pmatrix}, \
%W =
%\begin{pmatrix}
%0  &  1 \\
%1  &  0
%\end{pmatrix}, \
%\wout = \frac{1}{2\alpha}
%\begin{pmatrix}
%1  &  1
%\end{pmatrix}, \
%\bout = -\frac{\beta}{\alpha}.
%\end{equation}
%
%The bias to the recurrent units is zero.


\paragraph{Stabilty of the fixed point with full support}
We investigate how perturbations to the bounded line affect the Lyapunov spectrum.
We calculate the eigenspectrum of the Jacobian:
\begin{align*}
\det [W' -(1+\lambda)\mathbb{I}] &= (\epsilon_{11}-1-\lambda)(\epsilon_{22}-1-\lambda)-(\epsilon_{12}+1)(\epsilon_{21}+1)\\
&=\lambda^2 - (2+\epsilon_{11}+\epsilon_{22})\lambda -\epsilon_{11}-\epsilon_{22}+\epsilon_{11}\epsilon_{22} -\epsilon_{12} - \epsilon_{21} - \epsilon_{12}\epsilon_{21}
\end{align*}

Let
\(u=- (2+\epsilon_{11}+\epsilon_{22})\)
and
\(v=-\epsilon_{11}-\epsilon_{22}+\epsilon_{11}\epsilon_{22} -\epsilon_{12} - \epsilon_{21} - \epsilon_{12}\epsilon_{21}\)

There are only two types of invariant set for the perturbations of the line attractor. Both have as invariant set a fixed point at the origin. What distinguishes them is that one type of perturbations leads to this fixed point being stable while the other one makes it unstable.




%Another implementation of a perfect integrator: one which is bounded.



%The parameters:
%\begin{equation}\label{eq:bla}
%\win = \alpha
%\begin{pmatrix}
%-1  &  1 \\
%1  &  -1
%\end{pmatrix}, \
%W =
%\begin{pmatrix}
%0  &  -1 \\
%-1  &  0
%\end{pmatrix}, \
%\wout = \frac{1}{2\alpha}
%\begin{pmatrix}
%1  &  -1
%\end{pmatrix}, \
%b = \beta
%\begin{pmatrix}
%1 \\  1
%\end{pmatrix}, \
%\bout = 0.
%\end{equation}
%
%Needs to be initialized at \(\tfrac{\beta}{2}(1,1)\) for correct decoding, i.e., output projection



\paragraph{Stability of the fixed points}
We perform the stability analysis for the part of the state space where \(Wx>0\).
There, the Jacobian is
\begin{equation}
J = -
\begin{pmatrix}
1  &  1 \\
1  &  1
\end{pmatrix}
\end{equation}

We apply the perturbation
\begin{equation}
W' =
\begin{pmatrix}
0  &  -1 \\
-1  &  0
\end{pmatrix}
+ \epsilon
\end{equation}
with
\begin{equation}
\epsilon =
\begin{pmatrix}
\epsilon_{11}  &  \epsilon_{12} \\
\epsilon_{21}  &  \epsilon_{22}
\end{pmatrix}
\end{equation}

The eigenvalues are computed as
\begin{align*}
\det [W' -(1+\lambda)\mathbb{I}] &= (\epsilon_{11}-1-\lambda)(\epsilon_{22}-1-\lambda)-(\epsilon_{12}-1)(\epsilon_{21}-1)\\
&=\lambda^2 + (2-\epsilon_{11}-\epsilon_{22})\lambda -\epsilon_{11}-\epsilon_{22}+\epsilon_{11}\epsilon_{22} +\epsilon_{12} + \epsilon_{21} - \epsilon_{12}\epsilon_{21}
\end{align*}

Let
\(u=2-\epsilon_{11}-\epsilon_{22}\)
and
\(v=-\epsilon_{11}-\epsilon_{22}+\epsilon_{11}\epsilon_{22} + \epsilon_{12} + \epsilon_{21} - \epsilon_{12}\epsilon_{21}\)

\begin{equation}
\lambda = \frac{-u \pm \sqrt{u^2-4v}}{2}
\end{equation}



Case 1: \(\operatorname{Re}(\sqrt{u^2-4v})<-u\), then
\(\lambda_{1,2}<0\)


Case 2:  \(\operatorname{Re}(\sqrt{u^2-4v})>-u\), then
\(\lambda_{1}<0\) and \(\lambda_{2}>0\)


Case 3: \(v=0\), then
\(\lambda=\tfrac{1}{2}(-u\pm u)\), i.e.,
\(\lambda_1=0\) and  \(\lambda_2=-u\)

\begin{align}
\epsilon_{11} &= -\epsilon_{22}+\epsilon_{11}\epsilon_{22} + \epsilon_{12} + \epsilon_{21} - \epsilon_{12}\epsilon_{21}
\end{align}



We give some examples of the different types of perturbations to the bounded line attractor.
The first type is when the invariant set is composed of a single fixed point, for example for the perturbation:
\begin{equation}
\epsilon = \frac{1}{10}
\begin{pmatrix}
-2  &  1 \\
 1   &  -2
\end{pmatrix}
\end{equation}
%See Figure~\ref{fig:bounded_lineattractor_allpert}, left upper.



The second type is when the invariant set is composed of three fixed points:
\begin{equation}
\epsilon = \frac{1}{10}
\begin{pmatrix}
1  &  -2 \\
 -2  &  1
\end{pmatrix}
\end{equation}

The third type is when the invariant set is composed of two fixed points, both with partial support.
\begin{equation}
b' =  \frac{1}{10}
\begin{pmatrix}
1 & -1
\end{pmatrix}
\end{equation}

The fourth and final type is when the line attractor is maintained but rotated:
\begin{equation}
\epsilon =  \frac{1}{20}
\begin{pmatrix}
1 & 10\\
10 & 1
\end{pmatrix}
\end{equation}



\subsection{Bifurcation landscape}\label{sec:supp:bifurcationlandscape}
\begin{theorem}
All perturbations of the bounded line attractor are of the types as listed above.
\end{theorem}



\begin{proof}
We enumerate all possibilities for the dynamics of a ReLU activation network with two units.
First of all, note that there can be no limit cycle or chaotic orbits.

Now, we look at the different possible systems with fixed points.
There can be at most three fixed points \citep[Corollary 5.3]{morrison2024diversity}.
There has to be at least one fixed point, because the bias is non-zero.

%1 fixed point
General form (example):
\begin{equation}
\epsilon = \frac{1}{10}
\begin{pmatrix}
-2  &  1 \\
 1   &  -2
\end{pmatrix}
\end{equation}

One fixed point with full support:

In this case we can assume \(W\) to be full rank.

\begin{align*}
\dot x =
\relu\left[
\begin{pmatrix}
\epsilon_{11}  &  \epsilon_{12} \\
\epsilon_{21}  &  \epsilon_{22}
\end{pmatrix}
\begin{pmatrix}
x_1\\x_2
\end{pmatrix}
+
\begin{pmatrix}
1\\1
\end{pmatrix}
\right]
-
\begin{pmatrix}
x_1\\x_2
\end{pmatrix}
&=0
\end{align*}


Note that \(x>0\) iff \(z_1\coloneqq \epsilon_{11}x_1 + (\epsilon_{12}-1)x_2-1>0\). Similarly for \(x_2>0\).

So for a fixed point with full support, we have
\begin{equation}
\begin{pmatrix}
x_1\\x_2
\end{pmatrix}
=A^{-1}
\begin{pmatrix}
-1\\-1
\end{pmatrix}
\end{equation}
with
\[A\coloneqq\begin{pmatrix}
\epsilon_{11}-1  &  \epsilon_{12}-1 \\
\epsilon_{21}-1  &  \epsilon_{22}-1
\end{pmatrix}.\]


Note that it is not possible that \(x_1=0=x_2\).

Now define
\[
B\coloneqq A^{-1} = \frac{1}{\det A}
\begin{pmatrix}
\epsilon_{22}-1  &  1-\epsilon_{12} \\
1-\epsilon_{21}  &  \epsilon_{11}-1
\end{pmatrix}
\]
with \[\det A = \epsilon_{11}\epsilon_{22}-\epsilon_{11}-\epsilon_{22}-\epsilon_{12}\epsilon_{21}+\epsilon_{12}+\epsilon_{21}.\]

Hence, we have that \(x_1,x_2>0\) if \(B_{11}+B_{12}>0\), \(B_{21}+B_{22}>0\) and \(\det A >0\)
or if \(B_{11}+B_{12}<0\), \(B_{21}+B_{22}<0\) and \(\det A <0\).

This can be satisfied in two ways,
If \(\det A >0\), this is satisfied if \(\epsilon_{22}>\epsilon_{12}\) and \(\epsilon_{11}>\epsilon_{21}\),
while if \(\det A <0\), this is satisfied if \(\epsilon_{22}<\epsilon_{12}\) and \(\epsilon_{11}<\epsilon_{21}\).
This gives condition 1. %necessary condition (#1)



Finally, we investigate the condition that specify that there are fixed points with partial support.
%condition for no fixed points for which \(x_i=0\) for i=1 or i=2 (necessary condiiton #2)
If \(x_1=0\) then \((\epsilon_{22}-1)x_2+1=0\) and \(z_1<0\).
From the equality, we get that \(x_{2}=\frac{1}{1-\epsilon_{22}}\).
From the inequality, we get  \((\epsilon_{12}-1)x_2+1\geq 0\), i.e. \(\frac{1}{1-\epsilon_{12}}\geq x_2\).
Hence,
\begin{equation*}
\frac{1}{1-\epsilon_{12}}\geq\frac{1}{1-\epsilon_{22}}
\end{equation*}
and thus
\begin{equation}\label{eq:condition2.1}
\epsilon_{22} \leq \epsilon_{12}.
\end{equation}

Similarly to have a fixed point \(x^*\) such that \(x_2^*=0\), we must have that
\begin{equation}\label{eq:condition2.2}
\epsilon_{11} \leq \epsilon_{21}.
\end{equation}

Equation~\ref{eq:condition2.1} and~\ref{eq:condition2.2} together form condition 2.


Then, we get the following conditions for the different types of bifurcations:
\begin{enumerate}
%2 fixed points
\item  If condition 1 is violated, but condition 2 is satisfied with exactly one strict inequality, there are two fixed points on the boundary of the admissible quadrant.
%what about the subconditions:
\item If condition 1 is violated, and only one of the subconditions of condition 2 is satisfied, there is a single fixed point on one of the axes.
\item If condition 2 is violated, there is a single fixed point with full support.
%what about the subconditions?
%3 fixed points
\item If both conditions are satisfied, there are three fixed points.
%what about the subconditions?
\end{enumerate}


We now look at the possibility of the line attractor being preserved.
This is the case if \(v=0\).
It is not possible to have a line attractor with a fixed point off of it for as there cannot be disjoint fixed points that are linearly dependent \citep[Lemma 5.2]{morrison2016a}.
\end{proof}




\subsubsection{Probability of bifurcation types}\label{sec:supp:probbla}
We will now calculate which proportion proportion of the bifurcation parameter space is results in the different bifurcation types.
The conditions  that result in three fixed points are
\begin{align*}
0 &< \epsilon_{11}\epsilon_{22}-\epsilon_{11}-\epsilon_{22}-\epsilon_{12}\epsilon_{21}-\epsilon_{12}-\epsilon_{21},\\
\epsilon_{22} &\leq \epsilon_{12},\\
\epsilon_{11} &\leq \epsilon_{21}.
\end{align*}
Therefore, because
\begin{align*}
\epsilon_{22} &\leq \epsilon_{12},\\
\epsilon_{11} &\leq \epsilon_{21}.
\end{align*}
we always have that
\begin{align*}
0 &< \epsilon_{11}\epsilon_{22}-\epsilon_{11}-\epsilon_{22}-\epsilon_{12}\epsilon_{21}-\epsilon_{12}-\epsilon_{21}.
\end{align*}
This implies that this bifurcation happens with probability \(\frac{1}{4}\)  in a \(\epsilon\)-ball around the BLA neural integrator with \(\epsilon<1\).
We conclude that the single stable fixed point type perturbation happens with probability \(\frac{3}{4}\).


\subsection{Structure of the parameter space}
We will present the structure of the bifurcation space through a slice in which we fix  \(\epsilon_{11}\) and \(\epsilon_{12}\).
First, we summarize which conditions result in which bifurcation in Table~\ref{tab:bifs}.
We derive that the local bifurcation in this slice  has the structure as shown in Fig.~\ref{fig:blaparameterspace}.
\begin{table}[H]
\caption{Summary of the conditions for the different bifurcations.}\label{tab:bifs}
\centering
\bgroup
\def\arraystretch{1.52}
\begin{tabular}{|c||c|c|c|c|c|}
\hline
& 1FP (full) 		& 1FP (partial) & 3FPs & 2FPs & LA  \\\hline \hline
C1 & \cmark	 	& \xmark 	 & \cmark & \xmark & \xmark \\\hline
C2 & \xmark 		& only Eq\ref{eq:condition2.1} or~\ref{eq:condition2.2}  	 & \cmark & \cmark& \xmark \\\hline
\end{tabular}
\egroup
\end{table}

\begin{figure}[H]
  \centering
  \includegraphics[width=\textwidth]{bla_parameter_space}
  \caption{A slice of the parameter space of the BLA for a fixed \(\epsilon_{11}\) and \(\epsilon_{12}\). %The different bifurcations can be found
  }\label{fig:blaparameterspace}
\end{figure}

\subsection{Fast-slow form}\label{sec:supp:fast_slow_form}
We will now show how to transform the BLA network to the slow-fast form in Eq.~\ref{eq:fenichel:flowtangent}-\ref{eq:fenichel:flownormal}.
We transform the state space so that the line attractor aligns with the \(y\)-axis.
So, we apply the affine transformation \(R_\theta(x-\frac{1}{2})\) with the rotation matrix \(R_\theta = \begin{bmatrix}\cos\theta &-\sin\theta\\\sin\theta&\cos\theta\end{bmatrix}= \frac{1}{\sqrt{2}}\begin{bmatrix}1 &1\\-1&1\end{bmatrix}\) where we have set \(\theta=-\frac{\pi}{4}\).
So we perform the transformation \(x\rightarrow x'= R_\theta(x-\frac{1}{2})\) and so we have \(x=R^{-1}_\theta x'+\frac{1}{2}\) with \(R^{-1}_\theta = R_{-\theta}\).
Then we get that
\begin{align}
R_{\theta}^{-1}\dot x' = \operatorname{ReLU}\left(W(R^{-1}_\theta x`+\frac{1}{2})+1\right)-R^{-1}_\theta x'-\frac{1}{2}.
\end{align}
For a perturbed connection matrix \(W=\begin{bmatrix}\epsilon &-1\\-1&0\end{bmatrix}\) we get
\begin{align}
R_{\theta}^{-1}\dot x' &= \operatorname{ReLU}\left(\frac{1}{\sqrt{2}}\begin{bmatrix}\epsilon &-1\\-1&0\end{bmatrix}\left(\begin{bmatrix}1 &-1\\1&1\end{bmatrix} x`+\frac{1}{2}\right)+1\right)-\frac{1}{\sqrt{2}}\begin{bmatrix}1 &-1\\1&1\end{bmatrix} x'-\frac{1}{2}\\
\dot x' &=\begin{bmatrix}-1 &1\\1&1\end{bmatrix}\left(\frac{1}{2}\begin{bmatrix}\epsilon-1 &-\epsilon-1\\-1&1\end{bmatrix}x' + \frac{1}{2\sqrt{2}}\begin{bmatrix}\epsilon-1 \\-1\end{bmatrix}+\begin{bmatrix}1 \\1\end{bmatrix}-\frac{1}{2}\begin{bmatrix}1 \\1\end{bmatrix}\right)-x'\\
\dot x' &=\left(\begin{bmatrix}-2 &0\\0&0\end{bmatrix}+\frac{\epsilon}{2}\begin{bmatrix}1 &-1\\-1&1\end{bmatrix}\right)x' + \frac{1}{2\sqrt{2}}\begin{bmatrix}\epsilon \\-\epsilon\end{bmatrix}
\end{align}

\subsection{Smoother activation functions}
It is well-known that activation functions (\(\sigma\) in  Eqs.~\ref{eq:RNN:discrete} and~\ref{eq:RNN:continuous}), which can take many forms, play a critical role in propagating gradients effectively through the network and backwards in time \citep{jagtap2023,ramachandran2017,hayou2019}.
Activation functions that are \(C^r\) for \(r\geq 1\) are the ones to which the Persistence Theorem applies.
The Persistence Theorem further specifies how the smoothness of the activation can have implications on the smoothness of the persistent invariant manifold.
For situations where smoothness of the persistent invariant manifold is of importance, smoother activation functions might be preferable, such as the Exponential Linear Unit (ELU)\citep{clevert2015} or the Continuously Differentiable Exponential Linear Units (CELU) \citep{barron2017}.








%%%%%%%%%%%%%%%%%%%%%%%%%%%%%%%%%%%%%%%%%%%%%%%%%%%%%%%%%%%%%%%%%%%%%%%%%%
%noisy learning with irnn, ubla and bla

%\subsection{Linear temporal integration task}\label{sec:task:continuous-clicks}
%Given a sequence of scalar input, the job of the network is to accumulate the values over time and report the final value at a later time.
%In the context of perceptual decision-making, subjects can be trained to perform the Poisson clicks task where they have to count the differing number of sensory stimulus events from the left and right side and report the side~\cite{brunton2013}.
%A linear integrator as a continuous attractor is a natural solution to such a task.
%We generalize the clicks to have associated continuous-values for the training of RNNs to discourage discrete counting solutions.
%
%We used discrete time representations over \(T\) time bins and the stimulus encoded as difference of two non-negative values:
%\begin{align}
%    I_{t,i} &= m_{t,i} \cdot u_{t,i}
%             \qquad & t=1,\dots, T, \ i=1,2 &&\text{(continuous clicks)}\label{eq:input}
%    \\
%    O^\ast_{t} &= \sum_{s=0}^{t} \left(
%        I_{s,1} - I_{s,2}
%        \right)
%            \qquad  & t=1,\dots, T &&  \text{(desired output)}\label{eq:output}
%\end{align}
%where \(m_{t,i}\) are independent Bernoulli random variables with probability \(0.2\) and \(u_{t,i}\) are independent random variables with uniform distribution on the unit interval.
%We used mean squared error (MSE) of the 1-dimensional output over time as the loss function over all time bins.
%We used \(T=100\) time bins per trial unless specified otherwise.
%The gradients were computed in batch mode with \(1024\) randomly generated trials.
%% The main challenges of this task are (1) addition and subtraction and (2) maintain the accumulated clicks for an extended period of time.
%
%% We designed a simple integration task where one of the optimal solutions is the continuous attractor. % <== not necessarily true!
%
%%The inputs for the clicks task are incoming clicks in two channels (\(K=2\)) and are given as follows.
%%The non-zero inputs follow a Poisson distribution with given rates.
%%At such time points, an input is sampled from \([0,1]\).
%%The task is to output the difference between the two inputs in the two channels.
%
%%A noisy version of the task also includes noise added to a part of the input, without alternation to the target output, i.e., the noise added to the system should be ignored by the system.
%
%\subsubsection{RNN solutions to the linear integration task}\label{sec:rnn:integration}
%We use vanilla RNN implementations with the standard parameterization:
%%An RNN \citep{elmanFindingStructureTime1990} consists of a \(N \times N\) transition matrix \(W\), an \(L \times N\) decoder matrix \(\wout\) (where \(L\) is the output dimension), a \(N \times K\) encoder matrix \(\win\) (where \(K\) is the input dimension), and a bias \(b\) for the hidden state and \(\bout\) for the output.
%% If either the output or input is categorical, \(M\) (respectively \(N\)) is the number of classes, and we use a one-hot representation.
%%As the RNN ingests a sequence, at each timestep it updates to a hidden state \(h\), and using the hidden state and the decoder matrix, produces outputs \(y\):
%\begin{equation}
%  \begin{aligned}
%	\vx_t &= \sigma(\win \vI_t + \vW \vx_{t-1} + \vb) \label{eq:RNN:discrete}\\
%	O_t &= \wout \vx_t + \bout
%  \end{aligned}
%\end{equation}
%where \(\vx_t \in \reals^d\) is the hidden state, \(\vI_t \in \reals^K\) is the input,
%\(\sigma: \reals \to \reals\) an activation function which acts on each of the hidden dimension, and
%\(\vW, \vb, \win, \wout, \bout\) are parameters.
%Assuming an Euler integration with unit time step, the discrete-time RNN of \eqref{eq:RNN:discrete} corresponds to the ODE:
%\begin{align}
%    \dot{\vx} &= -\vx + \sigma(\win \vI + \vW \vx + \vb). \label{eq:RNN:continuous}
%\end{align}
%%
%For tractable analysis, we consider \(2\) dimensional systems with ReLU activation. %We include another continuous attractor, the identity RNN, which is also a popular initialization for RNN training \citep{le2015}.
%We study the three different ReLU RNN implementations of a perfect integrator in a 2 dimensional system, the Identity RNN (iRNN), UBLA and BLA (we refer to the line attractors together as LA).
%These three networks have same norm in the recurrent matrix \(\vW\) but not close in the parameter space.
%On the original clicks task the UBLA and BLA networks count the click differences directly, while iRNN counts the clicks separately and then subtracts these representations through the output mapping.
%The behaviors of UBLA and BLA in the absence of stimulus are shown in Fig.~\ref{fig:ublabla}, while the behavior of the iRNN is trivial since there is no flow. These networks are defined as follows.
%
%\paragraph{Identity RNN~\citep{le2015}}
%\label{sec:ubpa,sec:iRNN}
%%This is an RNN with the identity matrix as its recurrent weights  with two hidden units.
%\begin{equation}\label{eq:irnn}
%\win =
%\begin{pmatrix}
%1  &  0 \\
%0 &  1
%\end{pmatrix}, \
%\vW =
%\begin{pmatrix}
%1  &  0 \\
%0  &  1
%\end{pmatrix}, \
%\wout =
%\begin{pmatrix}
%-1  \\  1
%\end{pmatrix}, \
%\vb =
%\begin{pmatrix}
%0  \\ 0
%\end{pmatrix}, \
%\bout = 0.
%\end{equation}
%
%%The system has the whole state space as its invariant manifold.
%
%\paragraph{Unbounded line attractor}
%We formulate this implementation of a bounded integrator with a parameter that determines step size along line attractor \(\alpha\). Together with the parameters for the output bias \(\beta\) the parameters determine the capacity of the network. While the line attractor is unbounded from above, it only extends to the center from below.  The step size along line attractor \(\alpha\) determines the maximum number of clicks as the difference between the two channels; the capacity is \(\beta/\alpha\) number of clicks.
%\label{sec:ubla}
%\begin{equation}\label{eq:ubla}
%\win = \alpha
%\begin{pmatrix}
%-1  &  1 \\
%-1  &  1
%\end{pmatrix}, \
%\vW =
%\begin{pmatrix}
%0  &  1 \\
%1  &  0
%\end{pmatrix}, \
%\wout = \frac{1}{2\alpha}
%\begin{pmatrix}
%1  \\  1
%\end{pmatrix}, \
%\vb =
%\begin{pmatrix}
%0  \\  0
%\end{pmatrix}, \
%\bout = -\frac{\beta}{\alpha}.
%\end{equation}

%\subsubsection{Asymmetric loss landscape reflecting dynamics after bifurcation}\label{sec:asymmetricloss}
%To illustrate the effect of bifurcations from the continuous attractor solution, we take a 1-dimensional slice of the loss surface, see Fig.~\ref{fig:maintenance_h0}B.
%Specifically, we continuously vary one of the entries of the self-recurrent connection matrix: \(    \vW_{1,1} \leftarrow \vW_{1,1} + \Delta\). % with \(\Delta\in[-\tfrac{1}{10},\tfrac{1}{10}].\)
%At any \(\Delta \neq 0\), the continuous attractor disappears and the spontaneous dynamics of the networks show convergent and/or divergent behavior at exponential rates.
%Therefore, as the number of time steps in a trial increases, the error in the output also exponentially converge or diverge in a corresponding manner.
%As can be seen in Fig.~\ref{fig:maintenance_h0}B, for UBLA and iRNN, \(\Delta > 0\)  perturbations shows exponentially increasing loss and corresponds to an exploding gradient dynamical system.
%In all other cases, including all perturbations of BLA, leads to vanishing gradient, hence the loss is bounded.
%Note also the high curvature of the loss landscape around the optimal solution indicating that the slow manifold may only be maintained in a small neighborhood around the optimal solution, especially for the LAs.

%
%\subsubsection{Maintaining a neural integrator}\label{sec:exp:maintaining}
%The theory of persistent invariant manifolds for compact continuous attractors suggests that the BLA should have bounded gradients (unlike UBLA and iRNN) and hence it should be easier to maintain it in the presence of noise.
%To investigate the differential effect of stochastic gradient descent (SGD) on the three neural integrator models, we performed three learning experiments using the continuous-valued click integration task.
%The input and output are defined as in Eqs.~\ref{eq:input} and~\ref{eq:output} with \(I_{t,i}=0\) for \(t=11,\dots,T\).
%%T=100,500,1000
%We investigate the effects of perturbations of the recurrent matrix on the learning of the parameters during gradient descent starting from the perfect solutions to the task.  Gradient step were taken with a fixed gradient step size \(\lambda\) (learning rate).
%%MSE at last time step
%%For SGD, the output of the network over \(T\) steps was taken to calculate the loss based on the mean squared error (MSE) over a batch of 1024 trials.
% We set \(\alpha=1\) and \(\beta=20\) in Eq~\ref{eq:ubla} and~\ref{eq:bla}. The hidden state at the start of a trial is a learnable parameter.
%
%In the first experiment, Gaussian random noise is injected to all parameters inducing a constant diffusion of the parameters, which emulates the biological synaptic variability.
%This type of noise is directly applied to the weights as \( \vW \leftarrow \vW + \vV\) with \(\vV_{i,j}\sim\mathcal{N}(0,\sigma)\). To dissociate the effect of misadjustment from gradient descent and external perturbation, we measured the effect of a single perturbation on the learning dynamics.
%Fig.~\ref{fig:maintenance_h0}C shows that for all networks, gradient descent (with constant learning rate, chosen from a grid search) was able to counter the diffusion.
%%The distribution of MSE for the task can be used as proxy for the misadjustment from the optimal solution.
%BLA and UBLA with learning have superior misadjustment compared to iRNN and compared to perturbations without learning, while the BLA has the broadest range of learning rates that are optimal and far away from exploding gradients (Fig.~\ref{fig:maintenance_h0}A).
%BLA has a slight advantage in terms of a smaller spread of MSE compared to UBLA.
%The invariant manifold of the BLA is persistent throughout learning in many cases, see~\ref{sec:supp:learning} and Fig.~\ref{fig:vfs1}. However, the gradients are not pointing towards the BLA but to one of the bifurcations of the BLA (see Supp~Fig.~\ref{fig:wdn_mse_trajectories_F1}, Fig.~\ref{fig:vfs5} and Supp. Fig.~\ref{fig:vfs30}). We determine the alignment of the gradient as the cosine similarity of the gradient step with the vector in recurrent parameter space that points towards the initial parameters at every gradient step and use a cutoff of a maximum deviation of 45\textdegree\  as aligned gradients with the optimal solution direction.
%iRNN often finds a different optimum (it settles at a part of the state space that is at a non-zero distance from the initial recurrent matrix and bias (Fig.~\ref{fig:maintenance_h0}D and Fig~\ref{fig:vfs1}).
%UBLA can stay close to the initial solution for a small enough learning rate (Fig.~\ref{fig:maintenance_h0}D and E) and maintains a slower flow than the BLA (Fig.~\ref{fig:speeds}).
%
%
%%The noise level \(\sigma\) was chosen individually for the three networks as follows.
%We calculated the loss on a batch of inputs for various noise levels \(\sigma\) for all three noise types (Fig.~\ref{fig:matching_noise_3types_cont}).
%We chose a matched noise level per integrator that corresponded to a set average loss averaged over 200 weight perturbations (see also in Sec.~\ref{sec:supp:matching}).
%This way of matching noise level to induce the same loss should be a universal approach to be able to compare the performance of different networks.
%
%%description of finding optimal learning rate
%For the matched noise level, we find the optimal learning rate for each network separately.
%The optimal learning rates for the input-type noise experiments were chosen from a set of values
%(\(\{(1+j\frac{1}{4}))10^{-i}\}_{i=4,\dots 10, j=1,2,3}\)))  based on best performance of the task, measured as mean MSE of the last ten epochs averaged over ten runs.
%The slow manifold that is created after perturbations provides gradients that can counteract parameter diffusions for all networks (on short trials), even for the ones that have the potential for exploding gradients (Fig.~\ref{fig:maintenance_h0}A and C).
% %new conclusions
%We use the normed difference to the initial parameters at every gradient step as proxy for the misadjustment from the optimal solution (Fig.~\ref{fig:maintenance_h0}D and E).
% We further show that all networks converge to a different (from the initialization), non-optimal, solution as they settle in a regime in parameter space that has a higher norm difference with the initial parameters of the neural integrator in ten different runs with the same random seed for the noise for the three integrators (Fig.~\ref{fig:maintenance_h0}D and E).
% We conclude therefore that, in practice, it is difficult to maintain any of the continuous attractors.
%
%%gradientdistribution
%%Then we looked for networks that diverged due to exploding gradients which we identify as having a loss of 1 or higher.
%Note that exploding gradients can be seen for UBLA manifested as the bimodal distribution of the gradients in Fig.~\ref{fig:maintenance_h0}F. This does lead to faster divergence (for lower learning rate) but has on the other hand the benefit of providing useful gradients to maintain the (local) solution around the optimal solution, which explains the superior performance at the optimal learning rate for the UBLA (Fig.~\ref{fig:maintenance_h0}A), on this timescale for the trial that we investigated.
%Also in the presence of input and internal noise the UBLA has a higher tendency to have exploding gradients for lower learning rates, see Fig.~\ref{fig:all_lrs_vs_mses}.
%%This is because the noise sometimes pushes the UBLA to the regime with divergent dynamics which leads to exploding gradients, which then causes the weights to make bigger jumps.
%%The fact that the iRNN has a smaller range of gradients explains exploding gradients at a higher learning rate for iRNN and the need for a higher learning rate for optimal maintenance of the solution and is explained by a more shallow loss landscape in the close vininity of the iRNN (Fig.~\ref{fig:maintenance_h0}C).
%We hypothesise that the negative effect of exploding gradients shows only for longer trials.
%
%
%\begin{figure}[H]
%  \centering
%  \includegraphics[width=\textwidth]{maintenance_h0_less}
%  \caption{
%  Comparing three continuous attractor solutions on the click integration task of \(T=100\) time steps.
%(A) MSE distribution during learning with different learning rates.
%(B) Loss landscape is steeper around the attractors. The BLA has a bounded loss in its neighborhood.
%(C) MSE distribution during learning and in the presence of noise. Learning counteracts diffusion in all three-types of initializations.
%(D) All networks converge to local non-optimal solutions after a single perturbation in 30 gradient steps.
%(E) Distance of parameters to original during learning with noise (left) and without learning (right).
%(F) Gradient distribution at the beginning (upper) and end (lower) of trials.
%  }
%  \label{fig:maintenance_h0}
%\end{figure}


%\newpage
%\section{Internal and input noise and noise level matching}\label{sec:supp:matching}
%%Rationale: what is a universal measure of noise level
%%that is applicable to any dyn sys and makes comparisons of performance (under gradient descent) meaningful?
%
%
%We investigate the effects of two other types of noise on the learning of the parameters during gradient descent starting from the perfect solutions to the task.
%We investigated the effect of learning when perturbations are induced by the backpropagated gradient which is structured by the recurrent dynamics in the following two ways.
%The second type of noise is injected into the input \(x_{i,t}+\epsilon_{i,t}\) with \(\epsilon\sim\mathcal{N}(0,\sigma)\).
%To inject noisy gradients naturally, we added noise to the input to the first 10 time steps during the trial that were not integrated in the target output \(O_t^*\) (Eq.~\ref{eq:output}).
%The third type of noise is injected into the hidden state \(h_{i,t}+\epsilon_{i,t}\) with \(\epsilon\sim\mathcal{N}(0,\sigma)\) for \(t=1,\dots, T\) and \(i=1,2\).
%
%\begin{figure}[thbp]
%     \centering
%    \includegraphics[width=\textwidth]{matching_noise_3types_cont}
%       \caption{For various values the loss was calculated for the three types of noise. The matched noise levels were chosen based on these curves.}
%         \label{fig:matching_noise_3types_cont}
%\end{figure}
%
%\newpage
%\section{Continuous attractor solutions in click integration tasks with noise in the weights}
%For the SGD, the last output of the network after \(T\) steps was taken to calculate the loss based on the mean squared error (MSE) over a batch of 1024 trials.
%
%\begin{figure}[thbp]
%  \centering
%  \includegraphics[width=\textwidth]{maintenance_T100}
%  \caption{
%  Comparing three continuous attractor solutions to the click integration task for a length of \(T=100\) time steps.
%  (A) Effect of gradient descent in repairing the continuous attractor. RNNs without gradient descent (dashed line) are shown for reference. Box plots show distribution of the loss for the last 10 steps. Averages (thick lines) over 10 simulations (thin lines) are shown for each network.
%  (B) Changes to the recurrent parameters (matrix and bias), without (upper) and with (lower) learning (with the optimal learning rates). iRNN converges to a different solution.
% (C)  The distribution of the MSE for different learning rates. The dip in the MSE defines the optimal learning rate for each of the three neural integrators.
%    (D) Single parameter perturbation showing exploding gradients for iRNN and UBLA.
%  (E) Distribution of gradients shows bimodal distribution for UBLA. %Gradient distributions for all noise levels and learning rates. For some noise levels a bimodal distribution can be seen for the LAs, but exploding gradients seem to be absent for iRNN for low learning rates.
%    (F) Interleaved weight perturbations showing quick recovery for BLA and and slow for iRNN and UBLA.
%  }
%  \label{fig:maintenance}
%\end{figure}
%
%\begin{figure}[thbp]
%  \centering
%  \includegraphics[width=\textwidth]{maintenance_T1000}
%  \caption{
%  Comparing three continuous attractor solutions to the click integration task for a length of \(T=1000\) time steps.
%  (A) Effect of gradient descent in repairing the continuous attractor. RNNs without gradient descent (dashed line) are shown for reference. Box plots show distribution of the loss for the last 10 steps.
%  (B) Changes to the recurrent parameters (matrix and bias), without (upper) and with (lower) learning (with the optimal learning rates). iRNN converges to a different solution.
% (C)  The distribution of the MSE for different learning rates. The dip in the MSE defines the optimal learning rate for each of the three neural integrators.
%    (D) Single parameter perturbation showing exploding gradients for iRNN and UBLA.
%  (E) Distribution of gradients shows bimodal distribution for UBLA.
%    (F) Interleaved weight perturbations showing quick recovery for BLA and and slow for iRNN and UBLA.
%  }
%  \label{fig:maintenance:long}
%\end{figure}
%
%\newpage
%\section{Stability of the neural integrators for different learning rates}
%
%\begin{figure}[thbp]
%     \centering
%    \includegraphics[width=\textwidth]{all_lrs_vs_mses_f1}
%       \caption{Distribution of MSE for the three noisy types for different learning rates.}
%         \label{fig:all_lrs_vs_mses}
%\end{figure}
%
%
%\newpage
%\section{Trajectories of the neural integrators in the recurrent network space}
%
%\begin{figure}[thbp]
%     \centering
%    \includegraphics[width=\textwidth]{wdn_mse_trajectories_F1}
%       \caption{Trajectories of learning in parameter space relative to the initial recurrent parameters. The LAs follow a trajectory that is orthogonal to the initial parameters, but that yet decreases the MSE.}
%         \label{fig:wdn_mse_trajectories_F1}
%\end{figure}
%
%
%\newpage
%\section{Influence of the different noise types on the found solutions for the neural integrators}
%
%\begin{figure}[H]
%     \centering
%    \includegraphics[width=\textwidth]{allnoise_contours}
%       \caption{Distribution of parameters for the three noise types for three noise levels. Because of relative scale of perturbation, iRNN is further away from the initial parameters with internal and input noise.
%        Depending on the level of the noise it performs better or worse than the LAs.}
%         \label{fig:interal_input_contours}
%\end{figure}
%
%
%\newpage
%\section{Changes to the neural integrators during learning}\label{sec:supp:learning}
%%Message: This is what happens to the different neural integrators during learning
%During learning, the various neural integrators undergo distinct changes. These alterations manifest differently depending on the specific integrator involved. Here are some examples of progresses of chaning slow manifold dynamics.
%
%\begin{figure}[H]
%     \centering
%    \includegraphics[width=\textwidth]{vfs_f100_gs1_optlrs}
%       \caption{The dynamics of the recurrent part of the integrators across learning with some example orbits (blue lines), stable (green) and unstable (red) fixed points. A gradient step is taken after every perturbation. Gradient steps 0, 1, 5, 10, 15, 20, 25 and 29 are shown. }
%         \label{fig:vfs1}
%\end{figure}
%
%\begin{figure}[H]
%     \centering
%    \includegraphics[width=\textwidth]{vfs_f100_gs5_optlrs}
%       \caption{The dynamics of the recurrent part of the integrators across learning with some example orbits (blue lines), stable (green) and unstable (red) fixed points. A gradient step is taken after every 5 perturbations. Gradient steps 0, 1, 5, 10, 15, 20, 25 and 29 are shown. }
%         \label{fig:vfs5}
%\end{figure}
%
%\begin{figure}[H]
%     \centering
%    \includegraphics[width=\textwidth]{vfs_f100_gs30_optlrs}
%       \caption{The dynamics of the recurrent part of the integrators across learning with some example orbits (blue lines), stable (green) and unstable (red) fixed points. 30 gradient steps are take after a single perturbation. Gradient steps 0, 1, 5, 10, 15, 20, 25 and 29 are shown. }
%         \label{fig:vfs30}
%\end{figure}
%
%
%\begin{figure}[H]
%     \centering
%    \includegraphics[width=\textwidth]{speeds}
%       \caption{Speed along the invariant manifold during learning. For the iRNN a slice (the diagonal) is shown.
%       %UBLA has a lower
%       }
%         \label{fig:speeds}
%\end{figure}

%%%%%%%%%%%%%%%%%%%%%%%%%%%%%%%%%%%%%%%%%%%%%%%%%%%%%%%%%%%%%%%%%%%%%%%%%%

%\section{Ring attractor}
%
%%Compact
%%No boundary: in- and outflowing
%%But not \(C^1\)!
%%
%%
%%discrete attractors as a trivial application?
%%Discrete attractors can be seen as an approximation to continuous attractor models in the context of head direction representation \citep{zhang1996}. The discrete nature of the representation makes it more robust to small fluctuations or disturbances in neural activity.
%%However, these system have fading memory: the system eventually forgets the past, since any difference between any two neural activations eventually tends zero as they both evolve to a global resting state.
%
%We will first of all look at a simple (non-biological) system that has a ring attractor to demonstrate the consequences of the Persistence Theorem.
%The system we will analyse is defined by the following ODE: \(\dot r = r(1-r), \ \dot \theta = 0.\)
%This system has as fixed points the ring with radius one centered around zero, i.e., \((0,0)\cup\{(1,\theta)\ |\ \theta\in[0,2\pi)\}\).
%
%
%\begin{figure}[H]
%     \centering
%%  \includegraphics[width=.8\textwidth]{ring_perturbations_stream}
%    \includegraphics[width=.8\textwidth]{ring_perturbations_stream_2by2}
%       \caption{Perturbations to a simple implementation of a ring attractor all leave the invariant manifold intact. % (Left)  Examples of a local perturbation to the vector field through the addition of a bump to the vector field along the ring attractor.
%              (Leftmost) An example of a bump perturbation that results in the ring breaking up and becoming diffeomorphic to a line. %slow flow in hole?
%              (Left, middle) An example of a bump perturbation that maintains the ring structure, but deforms it locally.
%              %
%      % (Right) Examples of a global perturbation to the vector field through the addition of a small term to the connectivity matrix.
%       (Right, middle) A global perturbation that results in a system with four fixed points along the persistent invariant manifold. %The two saddle nodes (yellow dots) are connected to the stable fixed points (green dots) through connecting orbits.
%       (Rightmost)   A global perturbation that results in a limit cycle.}
%         \label{fig:ring_activity_pert}
%\end{figure}

%All perturbations maintain the invariant manifold.






\newpage
\section{Ring perturbations}\label{sec:supp:ring_perturbations}


To computationally investigate the neighborhood of recurrent dynamical systems that implement continuous attractors, we investigate 5 RNNs that are known a priori to form 1 or 2 dimensional continuous attractors.
%We consider two topologically distinct temporal integration tasks: (i) linear integration, and (ii) angular integration.
%For all experiments we used single precision floating point arithmetic and PyTorch.

%\subsection{Local and global perturbations}
%Definition of a bump perturbation
We define a local perturbation (i.e., a change to the ODE with compact support) through the bump function \(\Psi(x) = \exp\left(\frac{1}{\|x\|^2-1}\right)\) for \(\|x\|<1\) and zero outside, by multiplying it with a uniform, unidirectional vector field. All such perturbations leave at least a part of the continuous attractor intact and preserve the invariant manifold, i.e. the parts where the fixed points disappear a slow flow appears.

%Definition of a global perturbation
The parametrized perturbations are characterized as the addition of a random matrix to the ODE.





\subsection{Simple ring attractor}
%Ring attractor
We further analyzed a simple (non-biological)  ring attractor, defined by the following ODE: \(\dot r = r(1-r), \ \dot \theta = 0\).
This system has as fixed points the origin and the ring with radius one centered around zero, i.e., \((0,0)\cup\{(1,\theta)\ |\ \theta \in [0,2\pi)\}\). % ChkTeX 9
We investigate bifurcations caused by parametric and bump perturbations of the ring invariant manifold (see Sec.~\ref{sec:supp:ring_perturbations}), which is bounded and boundaryless.
All perturbations maintain the topological structure of the invariant manifold. %(Fig.~\ref{fig:lara_bifurcations}B).


%include fig?



\subsection{Heading direction network}\label{sec:supp:headdirection}

\begin{equation}
\tau \dot h_j = -h_j + \frac{1}{N} \sum_k (W^{sym}_{jk} + v_{in} W^{asym}_{jk})\phi(h_k)+c_{ff},     j=1,\dots,N,
\end{equation}

In the absence of an input (\(v_{in}=0\)) fixed points of the system can be found analytically by considering all submatrices \(W^{sym}_\sigma\) for all subsets \(\{\sigma\subset [n]\}\) with\([n]=\{1,\dots, N\}\).
A fixed point \(x^*\) needs to satisfy
\begin{equation}
x^*= -(W^{sym}_\sigma)^{-1}c_{ff}
\end{equation}
and
\begin{equation}
x^*_i<0 \text{   for  	 } i\in\sigma.
\end{equation}

We bruteforce check all possible supports to find all fixed points.
We use the eigenvalues of the Jacobian to identify the stability of the found fixed points.


\paragraph{Measure zero co-dimension 1 bifurcations}
Measure zero co-dimension 1 bifurcations of the ring attractor network fall into two types, see Fig.~\ref{fig:meaure_zero_perturbations}.

\begin{figure}[tbhp]
     \centering
    \includegraphics[width=\textwidth]{ring_n6_perturbations_schematic}
       \caption{Measure zero co-dimension 1 bifurcations of the ring attractor network \citep{Noorman2022}.}\label{fig:meaure_zero_perturbations}
\end{figure}


\paragraph{Measure zero co-dimension \(N\) bifurcation}
The limit cycle is the only bifurcation that we found that can be achieved on only a measure zero set of parameter values around the parameter for the continuous attractor.



\paragraph{Independence of norm of perturbation on bifurcation}
As we can see in Fig.~\ref{fig:noorman_ring_allfxdpnts_allnorm}, the topology of the system is maintained through a range of bifurcation sizes when the bifurcation direction is fixed.
\begin{figure}[tbhp]
     \centering
    \includegraphics[width=\textwidth]{noorman_ring_N6_pert_allfxdpnts_allnorms}
       \caption{Rows show the bifurcations resulting from perturbations from the matrices with the same direction in Fig.~\ref{fig:bio_rings}A but with different norms (columns). }\label{fig:noorman_ring_allfxdpnts_allnorm}
\end{figure}






\newpage
\subsection{Ring attractor approximation with tanh neurons}\label{sec:supp:goodridge}


We investigated the bifurcations around the approximate ring attractor constructed with a symmetric weight matrix for a tanh network  \citep{compte2000synaptic, seeholzer2017efficient}.
The functional form of \(W\) is the sum of a constant term plus a Gaussian centered at \(\theta_i - \theta_j =0\):
\begin{equation}
W(\theta_i - \theta_j) = J^- + (J^+ - J^-) \exp\left[ -\frac{(\theta_i - \theta_j)^2}{2\sigma^2} \right],
\end{equation}
with the dimensionless parameter \(J^-\) representing the strength of the weak crossdirectional connections, \(J^+\) the strength of the stronger isodirectional connections,
 and \(\sigma\) the width of the connectivity footprint.


 Such ring attractor approximations are similar to the ones in \citep{goodridge2000, samsonovich1997path, redish1996coupled, tsodyks1995associative}. %Equation 9,12



\subsubsection{Loss of function: Sensitivity of continuous attractors to perturbations}\label{sec:supp:boa}

We will show that there are differences at how well approximations perform at different timescales.

\begin{figure}[tbhp]
  \centering
  \includegraphics[width=\textwidth]{performance2}
  \caption{Degradation of performance across perturbation sizes. System behavior at the asymptotic time scales measured through memory capacity. }\label{fig:performance}
\end{figure}

%Networks
%  \citep{seeholzer2017efficient} %tanh
%  \citep{goodridge2000}		%sigmoid

We measure how performance of different models for the representation of an angular variable drop as a function of perturbation size Fig.~\ref{fig:performance} through the memory capacity metric.
For each perturbation size, we sample a low rank (rank 1,2 or 3) random matrix with norm equal to that perturbation size.
We determine the location of the fixed points through the local flow direction criterion as described in Sec.~\ref{sec:fastslowmethod}
and determine the basin of attraction
\begin{equation}
\basin(x^*) \coloneqq \{x\in \manifold \ | \lim_{t\rightarrow\infty}\varphi(t,x)=\{x^*\}\}.
\end{equation}
through assesing the local flow direction for 1024 sample points in the found invariant manifold.
This invariant manifold was found to be consistently close the the original invariant ring attractor.
The initial ring had \(2N\) fixed points (\(N\) stable, \(N\) saddle) on this invariant ring manifold.
The memory capacity of this initial configuration is \(N\log(N)\) for the \(2N\) uniformly spaced fixed points.


%\subsection{Couey}\label{sec:supp:couey}
%\citep{couey2013}
%
%\subsection{NEF}
%\citep{barak2021mapping}


\subsection{Low-rank}\label{sec:supp:lowrank}


The networks consisted of \(N\) firing rate units with a sigmoid inputoutput transfer function \citep{mastrogiuseppe2018}
\begin{equation}
\xi_i(t) = - \xi_i(t) + \sum_{j=1}^{N} J_{ij}\phi(x_j(t)) + I_i
\label{eq:1}
\end{equation}
where \(x_i(t)\) is the total input current to unit \(i\),
\( J_{ij} = g\chi_{ij} + P_{ij}\) is the connectivity matrix,
\(\phi(x) = \tanh(x)\) is the current-to-rate transfer function, and \(I_i\) is the external, feedforward input to unit \(i\).

This far we focused on unit-rank connectivity structure, but our framework can be directly extended to higher-rank structure. A more general structured component of rank \(r\ll N\) can be written as a superposition of \(r\) independent unit-rank terms
\begin{equation}
P_{ij} = \frac{m^{(1)}_i n^{(1)}_j}{N} + \cdots + \frac{m^{(r)}_i n^{(r)}_j}{N},
\end{equation} and is in principle characterized by \(2r\) vectors \(m^{(k)}\) and \(n^{(k)}\).
\(g\chi\) is considered unknown except for its statistics (mean 0, variance \(g^2/N\)).

%Rank-two structures with internal pairwise overlap
As a second case, we consider structured matrices where the two connectivity pairs $ m^{(1)} $ and $ n^{(1)} $, $ m^{(2)} $ and $ n^{(2)} $ share two different overlap directions, defined by vectors $ y_1 $ and $ y_2 $. We set:
\begin{align}
    m^{(1)} &= \sqrt{\Sigma^2 - r_1^2} \, x_1 + r_1 y_1, \\
    m^{(2)} &= \sqrt{\Sigma^2 - r_2^2} \, x_2 + r_2 y_2, \\
    n^{(1)} &= \sqrt{\Sigma^2 - r_1^2} \, x_3 + r_1 y_1, \\
    n^{(2)} &= \sqrt{\Sigma^2 - r_2^2} \, x_4 + r_2 y_2,
\end{align}
where $ \Sigma^2 $ is the variance of the connectivity vectors and $ r_1^2 $ and $ r_2^2 $ quantify the overlaps along the directions $ y_1 $ and $ y_2 $.

We keep the following parameters for the analysis:
\(\Sigma=2\),
\(\rho=1.9\) and
\(g\in\{0, 0.1\}\).


\begin{figure}[h]
\centering
\includegraphics[width=0.8\textwidth]{N100_si2_rho1.9_g0_fp4.8.12}
\caption{Some examples of networks dynamics for sizes \(N=10,100,1000\).}\label{fig:low_rank_examples}
\end{figure}





\subsection{Embedding Manifolds with Population-level Jacobians}\label{sec:supp:empj}
We fit 3 networks with the Embedding Manifolds with Population-level Jacobians (EMPJ) method \citep{pollock2020}.
We take a ring and embed it with a random linear mapping to a 10 dimensional state space.
On this embedded ring, we constraint the network to have evenly spaced fixed points with one marginal Jacobian eigenvalue and all others eigenvalues -20.
We used different numbers of fixed points to contrain the network.

%\ascomment{todo: HYPERPARAMS + how are three different networks fit differently?}
%
%\ascomment{todo: introduce D}

\paragraph{Finding fixed points}
As we remark in Sec.~\ref{sec:empjnonrobust}, EMPJ networks are not robust to S-type noise, therefore we cannot apply our analysis of identifying the invariant set through the convergence criterion of numerically integrated trajectories.
We therefore find fixed points through the Newton-Raphson method.
We iteratively solve
\begin{align}
 \vJ(\vx_i)\vd\vx_i = \vx_i
\end{align}
where \(\vJ(\vx_i)\) is the Jacobian of the system at \(\vx_i\) and \(\vx_{i+1}=\vx_i-\vd\vx_i\).
We initialize \(\vx_0\) on the invariant ring uniformly.


\subsubsection{Lack of S-type robustness}\label{sec:empjnonrobust}
We remark that the resulting invariant manifold is not robust to S-type perturbations.
For on-manifold perturbations (in the plane in which the ring is embedded), S-type perturbations do lead to flow towards the invariant ring (Fig.~\ref{fig:empj_onoff_perturbation}A).
However, for (small) off-manifold perturbations, the trajectories typically diverge away from the invariant ring (Fig.~\ref{fig:empj_onoff_perturbation}B).
This indicates that the basin of attration is very small and hence this approximation is not robust to S-type noise.


All of the perturbations were sampled as
\(x(0) = x(0) + \eta\) with \(x(0)\in \operatorname{span}(D)\).
For the on-manifold perturbations \(\eta\in \operatorname{span}(D)\)  and \(\|\eta\|_2=10^{-2}\).
For the off-manifold perturbations \(\eta\in \reals^{10}\) and \(\|\eta\|_2=10^{-5}\).


\begin{figure}[h]
\centering
\includegraphics[width=0.8\textwidth]{empj_onoff_perturbation}
\caption{Trajectories of the third network in Fig.~\ref{fig:bio_rings}C. Starting point in red, end of trajectory in blue.
(A) On-manifold S-type perturbations from the ring.
(B) An example of an off-manifold  S-type perturbation from the ring.
}\label{fig:empj_onoff_perturbation}
\end{figure}






%\newpage
%\subsection{Biswas}\label{sec:supp:biswas}











%\newpage
%\section{Training RNNs on an integration task from scratch}
%
%We trained vanilla RNNs with a ReLU nonlinearity for the recurrent layer and a linear output layer on the angular velocity integration task Fig.~\ref{fig:angular_task}. The network size varies between 50 and 200 units, initialized using a normal distribution for the parameters. Adam optimization with \(\beta_1=0.9\) and \(\beta_2=0.99\) was employed with a batch size of 512 and training was run until no decrease in the loss occurred for 100 epochs. The task has 256 time steps for the training samples, and training was based on the mean squared error loss.
%
%\begin{figure}[tbhp]
%     \centering
%    \includegraphics[width=\textwidth]{line_attractor_like_solutions}
%       \caption{The two types of found solutions. A) A line attractor with hyperbolically stable fixed points at the end of the line. B) Saddle nodes at the ends of the line.
%}
%         \label{fig:line_att_sols}
%\end{figure}
%
%From an arbitrary initialization, we find that a line attractor-like structure often (8 out of 10 runs) emerged with hyperbolically stable fixed points (Fig.\ref{fig:line_att_sols}A) when trained on a longer version of the task. For shorter trial lengths, saddle nodes are more likely to emerge (6 out of 10 runs) at the ends of the line (Fig.~\ref{fig:line_att_sols}B), meaning that the resulting structure is not an attractor.
%


%\newpage
% \section{Infinite horizon computation in a bounded state space}\label{sec:inhoco}
% Both sequential and nearly persistent solutions are part of a spectrum that emerges naturally in trained networks under different conditions~\citep{orhan2019diverse}.
% %We describe the general implementational principles of robust, timing-independent (infinite horizon) neural computation.
% If a dynamical system is implementing a timing-independent (infinite horizon) computation, on a compact domain, the state will evolve to an attractor state inside the chain-recurrent recurrent set~\citep{conley1978}.
% This implies that the only possible implementation of a continuous valued memory that can be decoded linearly is the (approximate) continuous attractor.
%
%\begin{proof}
%
%
%\end{proof}


\newpage
\section{Slow Manifolds are near Continuous Attractors}
\subsection{Revival of the continuous attractor from a slow manifold}\label{sec:supp:proofprop1}

 We will now provide a proof of Prop.~\ref{prop:revival}.

\begin{proof}%[Prop.~\ref{prop:revival}]
It is sufficient to show that there is a perturbation \(\vp\) that has zero flow off of \(\manifold_\epsilon\) but for which \(\vf+\vp=0\) on \(\manifold_\epsilon\) for the full system \(\vf\)  as defined in Eq.~\ref{eq:perturbation:nonparam}.
Define
\[\vp(\vx) = \int_{\manifold_\epsilon} - \delta(\vx-\vy)\vf(\vy)\vd\vy,\]
 with the Dirac delta function \(\delta(\vx)=\delta(x_1)\delta(x_2)\dots\delta(x_d)\).
It is then easy to check that \((\vf+\vp)(\vx)=0\) for all \(\vx\in\manifold_\epsilon\) and \((\vf+\vp)(\vx)=(\vf)(\vx)\) for all \(\vx\not\in\manifold_\epsilon\).
Hence, we have a continuous attractor at \(\manifold_\epsilon\).
\end{proof}

\begin{remark}
If smoothness is important, we can construct the following perturbation.
From the \(\epsilon\)-Neighborhood Theorem, we get that  there exists a smooth positive function \(\delta\colon \manifold_\epsilon \rightarrow \reals^+\),
 such that if we let \(N_\delta\) be the
\(\delta\)-neighborhood of \(\manifold_\epsilon\),
\[
M_\epsilon\coloneqq \{y  \in \reals^n : |y - x| < \delta(x) \text{ for some }  x \in M_\epsilon\},
\]
then each \(y\in N_\delta\) possesses a unique closest point \(\pi_\delta(y)\) in \(\manifold_\epsilon\) with the map \(\pi_\delta\colon \manifold_\delta \rightarrow \manifold_\epsilon\) being a submersion.

We can then define a bump function
\begin{equation}
\psi(y) =
\begin{cases}
\exp\left(-\frac{1}{1-(\pi_\delta(y)-y)^2}\right) &\text{  if  } y\in(-\delta-\pi_\delta(y), \delta-\pi_\delta(y))\\
0 & \text{  otherwise }
\end{cases}
\end{equation}

Then the perturbation
\[
\vp(\vx) = \int_{\manifold_\epsilon}-\psi(\vy)\vf(\vy)\vd\vy
\]
is smooth and creates a continuous attractor at \(\manifold_\epsilon\).
\end{remark}

%Setup for case where smoothness matters:
%\begin{itemize}
%\item Define tubular neighbourhood
%\begin{itemize}
%    \item Define the normal bundle \(N_X\) of \(X\) in \(Y\).
%    \item Use the exponential map restricted to \(N_X\) to map small normal vectors to \(Y\).
%    \item Ensure the map is injective on a sufficiently small neighborhood around the zero section of \(N_X\).
%    \item The image of this neighborhood forms the tubular neighborhood \(N\).
%    \item Define a retraction map from \(N\) to \(X\) using the projection along normal fibers.
%\end{itemize}
%\item Use exponential map restricted to \(N_X\) to map small normal vectors to \(Y\) to define vector field (bump around CA)
%\begin{itemize}
%\item Scale this map with bump function
%\item
%\begin{equation}
%\psi_x^i(y) =
%\begin{cases}
%\exp\left(-\frac{1}{1-(x_i-y_i)^2)}\right) &\text{  if  } y_i\in(-\delta-x_i, \delta-x_i)\\
%0 & \text{  otherwise }
%\end{cases}
%\end{equation}
%\end{itemize}
%\item Take a small enough neighbourhood such that
%\begin{itemize}
%\item Topology is unchanged
%\item How can we guarantee that no invariant manifolds, especially equilibira, are created next to the CA
%\end{itemize}
%\end{itemize}


\subsection{D-type robustness}\label{sec:persitencempliesnh}
%What counts as D-type robustness: persistence (+attractiveness)
Here we shortly discuss what we consider to be a  necessary and sufficient condition for D-type robustness.
We can use the concept of Lipschitz persistence to define D-type robustness \citep{mane1978persistent}.
Ma\~{n}e showed that if an invariant manifold is Lipschitz persistent then it must be normally hyperbolic.
To understand the concept of Lipschitz persistence, we need to define the Lipschitz section and Lipschitz constant.
\begin{definition}
Let $M$ be a $C^{\infty}$ boundaryless manifold and $V \subset M$ a $C^1$ compact boundaryless submanifold. 
Assume that $M$ is a submanifold of $\mathbb{R}^n$. Let $NV$ be a $C^1$ subbundle of $TM|_V$ satisfying $TV \oplus NV = TM|_V$. 
If $\eta$ is a section of $NV$, define the Lipschitz constant of $\eta$ by
\[
\mathrm{Lip}(\eta) = \sup \left\{ \frac{\|\eta(x) - \eta(y)\|}{\|x - y\|} \mid x, y \in V, x \neq y \right\}.
\]
We say that $\eta$ is a \emph{Lipschitz section} if $\mathrm{Lip}(\eta) < +\infty$. 
Let $\Gamma_{\mathcal{L}}(NV)$ be the space of Lipschitz sections of $NV$ endowed with the norm
\[
\|\eta\|_{\mathcal{L}} = \sup \left\{ \|\eta(x)\| \mid x \in V \right\} + \mathrm{Lip}(\eta).
\]
Let $\mathrm{Diff}^1(M)$ be the space of $C^1$ diffeomorphisms with the topology of the $C^1$ convergence on compact subsets.
\end{definition}

\begin{definition}
 Let $f \in \mathrm{Diff}^1(M)$. 
 We say that $V$ is a Lipschitz persistent invariant manifold of $f$ if there exists a neighborhood $U$ of $V$ such that for all $\delta > 0$ there exists a neighborhood $\mathcal{U}_\delta$ of $f$ such that if $g \in \mathcal{U}_\delta$ there exists $\eta \in \Gamma_{\mathcal{L}}(NV)$ with $\|\eta\|_{\mathcal{L}} < \delta$ satisfying $V_g = \mathrm{graph}(\eta)$, where $\mathrm{graph}(\eta) = \{\exp_x(\eta(x)) \mid x \in V\}$, $V_g = g(U)$.

Observe that this definition implies $V_f = V$, hence $f(V) = V$. Moreover, the Lipschitz persistence is independent of the bundle $NV$.
\end{definition}


For a flow $\varphi_t$ (coming from the solutions of an ODE) we can fix $t=\tau\in\reals_{>0}$ so that we get a homeomorphism $\varphi_\tau$. 
This allows us to apply this result to apply to our case.

\newpage
\section{Upper bound for the memory performance on a short time scale}\label{sec:supp:ub}
We will now formalize the statement about an upper bound dependent on the uniform norm of the vector field on the slow manifold in Sec.\ref{sec:revival} and provide a proof.
\begin{prop}
Let \(\manifold\) be a normally hyperbolic slow manifold as in Prop.~\ref{sec:revival}.
Let \(\vx_0 \in \manifold\), and \(\varphi = \vf\vert_\manifold\) be the flow restricted to the manifold.
The average deviation from initial memory \(\vx_0\) over time is bounded linearly
\begin{align}
\frac{1}{\operatorname{vol}\manifold}\int_\manifold
\abs{\vx(t, \vx_0) - \vx_0}\,
\dm{\vx_0}
\leq t\uniformNorm{\varphi}.
\end{align}
\end{prop}

\begin{proof}
Numerical integration of the ODE gives
\begin{align*}
x(t,\vx_0) &= \int_0^t\varphi(x(\tau))d\tau + \vx_0 \\
&\leq \int_0^t\|\varphi\|_\infty d\tau + \vx_0 \\
&= t\|\varphi\|_\infty+ \vx_0
\end{align*}
From this, we get
\begin{align*}
\frac{1}{\operatorname{vol}\manifold}\int_\manifold
\abs{\vx(t, \vx_0) - \vx_0}\,
\dm{\vx_0} & \leq \frac{1}{\operatorname{vol}\manifold}\int_\manifold t\|\varphi\|_\infty\\
&= t\uniformNorm{\varphi}.
\end{align*}
\end{proof}



We formulate here a theory of continuous attractor approximations in terms of memory loss over time.
It can be used uniform norm of vector field on the manifold to bound the memory performance on the short-time scale. % based on the uniform bound of the slow flow.
Let \(\vx_0 \in \manifold\), and \(\varphi = \vp\vert_\manifold\) be the flow restricted to the manifold.
We will show that the average deviation from initial memory \(\vx_0\) over time is bounded linearly as in Eq.~\ref{eq:distance:ub}.

\subsection{Ring attractor}
For a ring attractor we can give more tight bounds on the accumulated error for the angular memory.
Suppose we have a dynamical system \(\bm{x} \in \mathbb{R}^N\) with autonomous dynamics \(\dot{ \bm{x}} = F_{\boldsymbol{\theta}} (\bm{x})\) and solutions \(\vx(t, \vx_0)\) uniquely defined for each \(\vx_0\).
Let us define the error (i.e.the  average deviation from initial memory) for an attractor as
\begin{align}
\mathcal{L}(T) \coloneqq
\frac{1}{\operatorname{vol}\manifold}\int_\manifold
%\frac{1}{T}\int_0^T
\abs{\vx(t, \vx_0) - \vx_0}\,
\dm{\vx_0}
\end{align}

If we further assume that the memory is not simply the state of the network, we need to take into consideration a decoder of the memory.
Suppose that there is an invertible decoder mapping \(f: \mathcal{U} \rightarrow \mathbb{R}^N\). %what happens if it is not invertible?
For a ring variable, we can take this to be the projection onto the plane \(\wout\) and then applying the \(\arctan\):
\begin{equation}
g(x) = \arctan(\wout x). %hat alpha?
\end{equation}
%Then, let us define a memory loss in a time \(T\) as:
%\begin{equation}
%    \mathcal{L}(T) = \frac{1}{|\mathcal{U}|} \int_\mathcal{U}  \frac{1}{|f(\bm{\alpha})|} \int_{f(\bm{\alpha})} \frac{1}{T} \int_0^T d(f^{-1}(\phi_{\bm{\theta}}(f(\bm{\alpha}),t),\bm{\alpha}) dt df(\bm{\alpha}) d\bm{\alpha}
%\end{equation}

In the case of the ring attractor, the memory we would like to encode is \(\alpha \in \mathcal{U} = [0,2 \pi)\), the error is defined as \(|x-y|_o = o_\pi(|x-y|)\) where: % ChkTeX 9
\begin{equation}
    o_\pi(x) = \begin{cases}
    x & \text{if } x < \pi \\
    2 \pi - x & \text{if } x \geq \pi
    \end{cases}
\end{equation}

If we call \(\hat{\alpha}_{\boldsymbol{\theta}}(\alpha_0, t) = g(\varphi_{\bm{\theta}}(f(\alpha),t))\) we get the expression of the memory loss for this kind of memory as:

\begin{equation}
    \mathcal{L}(T) =  \frac{1}{2 \pi} \int_0^{2 \pi}    \left( \left| \hat{\alpha}_{\boldsymbol{\theta}}(\alpha_0, t) - \alpha_0  \right| \right)  d\alpha_0
\end{equation}

%Let \(\mathcal{U}\subset \mathbb{R}^D\) be a subamifold and  with metric \(d(x,y): \mathcal{U} \times \mathcal{U} \rightarrow \mathbb{R}\).
%%

%If \(D = 1\), then without loss of generality we can take \(\mathcal{U} = [a,b]\) (or open/closed combinations and/or \(a = -\infty\) and/or \(b = +\infty\)):
%
%\begin{equation}
%    \mathcal{L}(T) = \left(\lim_{a(,b) \rightarrow -\infty(,+\infty)}\right) \frac{1}{b - a} \int_a^b  \frac{1}{|f(\alpha)|} \int_{f(\alpha)} \frac{1}{T} \int_0^T d(f^{-1}(\phi_{\bm{\theta}}(f(\alpha),t)),\alpha) dt df(\alpha) d\alpha
%\end{equation}






%\subsubsection{Bounds}

\textbf{General bounds}

We can call:

\begin{equation}
\begin{split}
    \epsilon^+(t) &= \sup_{\alpha_0} \; o_\pi \left( \left| \hat{\alpha}_{\boldsymbol{\theta}}(\alpha_0, t) - \alpha_0  \right| \right) \geq \frac{1}{2 \pi} \int_0^{2 \pi}  o_\pi \left( \left| \hat{\alpha}_{\boldsymbol{\theta}}(\alpha_0, t) - \alpha_0  \right| \right)  \\
     \epsilon^{m}(t) &= \frac{1}{2 \pi} \int_0^{2 \pi}  o_\pi \left( \left| \hat{\alpha}_{\boldsymbol{\theta}}(\alpha_0, t) - \alpha_0  \right| \right) \\
    \epsilon^-(t) &= \inf_{\alpha_0} \; o_\pi \left( \left| \hat{\alpha}_{\boldsymbol{\theta}}(\alpha_0, t) - \alpha_0  \right| \right) \leq \frac{1}{2 \pi} \int_0^{2 \pi}  o_\pi \left( \left| \hat{\alpha}_{\boldsymbol{\theta}}(\alpha_0, t) - \alpha_0  \right| \right)
\end{split}
\end{equation}

Then we get the bounds for the loss \(\mathcal{L}(T)\) as:

\begin{equation}
    \frac{1}{T} \int_0^{T} \epsilon^-(t)dt \leq \mathcal{L}(T) = \frac{1}{T} \int_0^{T} \epsilon^{m}(t) dt \leq  \frac{1}{T} \int_0^{T} \epsilon^+(t) dt
\end{equation}


\textbf{Speed bounds}

Notice further that since:

\begin{equation}
\begin{split}
    \epsilon^+(t) &\leq \min(t\epsilon^+(\delta t), \pi) \\
    \epsilon^-(t) &\geq t\epsilon^-(\delta t)
\end{split}
\end{equation}
where
then
\begin{equation}
\begin{split}
    \frac{1}{T} \int_0^{T} \epsilon^+(t)dt &\leq  \min \left( \frac{1}{T} \int_0^{T} t\epsilon^+(\delta t)dt, \pi \right) = \min \left( \frac{T \epsilon^+(\delta t)}{2}, \pi \right) \\
    \frac{1}{T} \int_0^{T} \epsilon^-(t)dt &\geq  \frac{1}{T} \int_0^{T} t\epsilon^-(\delta t)dt  = \frac{T \epsilon^-(\delta t)}{2} \\
\end{split}
\end{equation}
and we get:

\begin{equation}
    \frac{T \epsilon^-(\delta t)}{2} \leq \frac{1}{T} \int_0^{T} \epsilon^-(t)dt \leq \mathcal{L}(T) = \frac{1}{T} \int_0^{T} \epsilon^{m}(t) dt \leq  \frac{1}{T} \int_0^{T} \epsilon^+(t) dt \leq \min \left( \frac{T \epsilon^+(\delta t)}{2}, \pi \right)
\end{equation}

Finally, if the error is uniform enough we can expect \(\epsilon^{m}(t) \approx t\epsilon^m(\delta t)\) and

\begin{equation}
    \mathcal{L}(T) = \frac{1}{T} \int_0^{T} \epsilon^{m}(t) dt \approx  \frac{1}{T} \int_0^{T} t\epsilon^m(\delta t)dt = \frac{T \epsilon^m(\delta t)}{2}
\end{equation}

\paragraph{Within manifold case}
Let's assume that we have managed the system \(F_{\boldsymbol{\theta}}\)  have a slow manifold \(\manifold \in \mathbb{R}^N\) in bijection with \(\mathcal{U}\), i.e. \(f|_{\manifold}\) is not a mapping but a bijective function and:

\begin{equation}
\forall \bm{x} \in \manifold \quad \dot{\bm{x}} = \epsilon_{\bm{\theta}}(\bm{x})\frac{\frac{\partial f}{\partial \alpha}(f^{-1}(\bm{x}))}{||\frac{\partial f}{\partial \alpha}(f^{-1}(\bm{x}))||}
\end{equation}

% In this case:
% \begin{equation}
% f^{-1}(\phi_{\bm{\theta}}(f(\alpha),t)) = g(\alpha, t, \epsilon_{\bm{\theta}})
% \end{equation}

Then we have a slow manifold in the form of a ring attractor, we have \(f(0) = f(2 \pi)\) and:

\begin{equation}
    \hat{\alpha}_{\boldsymbol{\theta}}(\alpha_0, t) = \left(\alpha_0 + \int_0^t \epsilon_{\bm{\theta}}(\alpha_0, s) ds \right)\mod 2 \pi
\end{equation}


Then:
\begin{equation}
\begin{split}
    \hat{\alpha}_{\boldsymbol{\theta}}(\alpha_0, t) &= o_\pi \left( \left| \left(\alpha_0 + \int_0^t \epsilon_{\bm{\theta}}(\alpha_0, s) ds \right)\mod 2 \pi - \alpha_0 \right| \right)  \\
    &= o_\pi \left( \left| \left(\alpha_0 + \int_0^t \epsilon_{\bm{\theta}}(\alpha_0, s) ds \right)\mod 2 \pi - \alpha_0 \mod 2 \pi \right| \right) \\
    &= o_\pi \left( \left| \int_0^t \epsilon_{\bm{\theta}}(\alpha_0, s) ds \mod 2 \pi \right| \right)
\end{split}
\end{equation}
where we used that \(\alpha_0 \in [0,2 \pi) \Rightarrow \alpha_0 = \alpha_0 \mod 2 \pi\) and that \(|x \mod 2 \pi - y \mod 2 \pi| = |(x-y) \mod 2 \pi|\). % ChkTeX 9

The final equation of the loss in this case has the form:
\begin{equation}
    \mathcal{L}(T) =  \frac{1}{2 \pi} \int_0^{2 \pi} \frac{1}{T} \int_0^T o_\pi \left( \left| \int_0^t \epsilon_{\bm{\theta}}(\alpha_0, s) ds \mod 2 \pi \right| \right) dt d\alpha_0.
\end{equation}

\textbf{Slow manifold bounds}

In this case, if we have \(N\) fixed points in the ring-like slow manifold, we know that:
\begin{equation}
\begin{split}
     \epsilon^+(t) &\leq \min \left( \frac{2 \pi}{N}, \pi \right),
\end{split}
\end{equation}
and therefore:
\begin{equation}
    \mathcal{L}(T) \leq \min \left( \frac{2 \pi}{N}, \pi \right).
\end{equation}



\newpage
\section{Slow manifold in trained RNNs}
\subsection{Tasks}\label{sec:supp:tasks}
%Inputs and outputs for an example trial on each task are shown in Supp.Fig.~\ref{fig:supp:tasks}.


\paragraph{Memory guided saccade task}

The total time length of a trial is 512 steps.
The time delay to the output cue was sampled from
\begin{align}
T_{delay} \sim \mathcal{U}(50, 400).
\end{align}
We applied a mask \(m_{i,t}=0\) for 5 time steps (\(t=T_{delay}+j\) for \(j=0,\dots 4\)) after the go cue.



\paragraph{Angular velocity integration task}
The time length of a trial is 256 steps.
The input is an angular velocity and the target output is the sine and cosine of the integrated angular velocity.
Velocity at every timestep  is sampled from as a Gaussian Process (GP) for smooth movement trajectories, consistent with the observed animal behavior in flies and rodents.
%These parameters are set to roughly match the angular velocity distribution of the rat and fly (Stackman & Taube, 1998; Sharp et al., 2001; Bender & Dickinson, 2006; Raudies & Hasselmo, 2012).
\begin{equation}
k(x,y)=\exp\left(-\frac{\|x-y\|}{2\ell^2}\right),
\end{equation}
with length scale \(\ell\).
 The length scale of the kernel was fixed at 1.

 \begin{figure}[tbhp]
     \centering
    \includegraphics[width=0.75\textwidth]{task_fig}
       \caption{Description of the angular velocity integration task.
        (A) The angular velocity integration task.
        (B) The output of the angular velocity integration in the output space, color coded according to the integrated angle. An example of an input is shown with constant velocity and it is provided until one turn is completed.
        }\label{fig:angular_task}
\end{figure}




\newpage
\subsection{Training methods}

 We trained vanilla RNNs with PyTorch \citep{paszke2017automatic} with a tanh nonlinearity for the recurrent layer and a linear output layer on the angular velocity integration task Fig.~\ref{fig:angular_task}.
The parameters were initialized were initialized using the Xavier normal distribution \citep{Glorot2010}.
For the recurrent weights we used \(W_{ij}\sim\mathcal{N}(0, \nicefrac{g}{\sqrt{N}})\) with a high gain \(g=1.5\).
The initial hidden state was initialized using the output to recurrent mapping matrix \(W_{otr}\colon\reals^2\rightarrow\reals^{N}\) which was trained together with the other parameters.

Adam optimization with \(\beta_1=0.9\) and \(\beta_2=0.999\) was employed with a batch size of 512 and training was run until no decrease in the loss occurred for 1000 epochs.
The task has 100 time steps for the training samples, and the mean squared error loss was used.
The batches were generated on-line, similar to how animals are trained with a new trial instead of iterating through a dataset of trials.


The best learning rate was chosen from a set of values \(\{10^{-2},10^{-3},10^{-4},10^{-5}\}\) by 5 initial runs for all nonlinearity and size pairings with the lowest average loss after 100 gradient steps.
Training a single network took around 10 minutes on a CPU and occupied 10 percent of an 8GB RAM.


 \begin{figure}[tbhp]
     \centering
    \includegraphics[width=0.75\textwidth]{training_losses}
<<<<<<< HEAD
       \caption{Training loss across training epochs.}\label{fig:training_losses}
=======
       \caption{Training loss across gradient steps.}
         \label{fig:training_losses}
>>>>>>> 392f2581
\end{figure}






\newpage
 \subsection{RNN analysis methods}


\subsubsection{Evaluation Metric}
After training, we report the normalized mean squared error (NMSE) to asses the how good a found solution is:
\begin{equation}
\operatorname{NMSE} = \frac{\mathbb{E}[(y-\hat y)^2]}{\mathbb{E}[y]},
\end{equation}
where \(y\) is the target and \(\hat y\) is the prediction.


 \subsubsection{Fast-slow decomposition}\label{sec:fsdecmethod}
 We simulated 1024 trajectories without noise with inputs from the task and let the networks evolve for 16 times the task definition lengths.
 We took the cutoff to identify the slow manifold to be \(10^{-3}\) of the highest speed along each trajectory.
 We believe that this guarantees the identification of the slow manifold in a system that has a fast-slow decomposition.
 We sampled 1024 points from these points to fit a periodic, cubic spline (black line in Fig.~\ref{fig:fastslow_decomposition},~\ref{fig:im_rep},~\ref{fig:im_all}).
 %fast-slow
 % inv man

   \begin{figure}[tbhp]
     \centering
    \includegraphics[width=\textwidth]{im_all_last2}
       \caption{Representative identified invariant manifolds (projected onto the output space, in black) with the fixed points (cyan for stable, orange for saddle and black for unstable). The reference target ring is shown in grey.}\label{fig:im_rep}
\end{figure}

\newpage
  \begin{figure}[tbhp]
     \centering
    \includegraphics[width=\textwidth]{im_all_3x3}
       \caption{The identified invariant manifolds with the fixed points (cyan for stable, orange for saddle and black for unstable) for all inferred networks (except the ones in Fig~\ref{fig:im_rep}).}\label{fig:im_all}
\end{figure}

As one can see, not all solutions can be meaningfully analyzed with this the slow-fast decomposition method. For example, the solution at the center of the \(\tanh, N=256\) block, the found invariant manifold is not correctly captured.





\newpage
 \subsubsection{Vector field on invariant manifold}\label{sec:supp:vf}

 We assess the vector field for the ODE (Eq.~~\ref{eq:RNN:continuous} without noise and input) on the found invariant manifold \(\manifold\) by calculating it in the state space
 and then projecting it onto the output space:
 \begin{equation}
\dot \alpha =  \wout f(\hat \alpha) %=: g(\alpha)
\end{equation}
for sampled points \(\hat \alpha\in \manifold\).
These points \(\hat \alpha\in \manifold\) on the manifold are associated with the points on the ring through the mapping \(\alpha = \wout\hat\alpha\).


 \begin{figure}[tbhp]
     \centering
    \includegraphics[width=\textwidth]{vf_on_ring}
       \caption{The projected vector field on the found invariant manifold for the system Fig~\ref{fig:fastslow_decomposition}C.
       (A) The found vector field aligns well with the ring in the projected output space.
       (B) The norm of the vector field is low around found fixed points as expected, but is higher for points that are just slow points.
       }\label{fig:vf_on_ring}
\end{figure}

This vector field in the output space captures in what direction and how quickly angular memory will decay.
 The vector field  suggests that the system indeed has an invariant manifold (Fig.~\ref{fig:vf_on_ring}).
 Furthermore, the vector field and fixed points are consistent with each other, as the vector field flips direction around found fixed points.


 There are some inconsistencies around saddle nodes, where the vector field seems to point off of the manifold.
 This is probably just inaccuracies  coming from numerically calculating the vector field and the exact location of the invariant manifold.
%
For the bound discussed in Sec.~\ref{sec:revival}, we calculate the uniform norm of the found vector field \begin{equation}\|f\|_\infty = \sup_{\alpha} \wout f(\alpha)\end{equation} (see also Sec.~\ref{sec:supp:ub}).

%
%
%\begin{figure}[tbhp]
%     \centering
%    \includegraphics[width=\textwidth]{analysis_small}
%       \caption{Analysis steps for the distillation of the implemented computation in a trained RNN. A) Input driven hidden trajectories for constant inputs of different magnitudes in the left (blue) and right (red) direction. B) Projection onto the output space of the attractors found by simulation until convergence to periodic solutions (color indicates the angular direction it maps to) with slow points found by minimizing the speed of the hidden (square) or output (cross) dynamics. Stability is indicated by green for stable, pink and red for saddles with 1 and 2 unstable dimensions, respectively. C) Effective input drive shown as average vector fields for the hidden dynamics projected onto the output space. Averages taken for a single constant input in left (blue) and right (red) directions.}
%         \label{fig:asymptotic_analysis}
%\end{figure}
%
%\begin{figure}[tbhp]
%     \centering
%    \includegraphics[width=\textwidth]{example_solutions}
%       \caption{A) A solution with a single limit cycle (light blue) that gets mapped onto a small subset of the output space. B) A solution with multiple limit cycles spread around the ring attractor. C) A solution with only fixed points spread around a ring like attractor with slow dynamics.}
%         \label{fig:angular_solutions}
%\end{figure}
%
%
%For the angular velocity integration task, typical solutions have two limit cycles corresponding to the two directions of constant inputs. The autonomous dynamics can be characterized by an (approximate) line attractor with two (approximate) ring attractors at the ends.
%The found solutions Fig.\ref{fig:angular_solutions}A-C all show bounded ring-like attractors. These solutions are all composed of two rings (Fig.\ref{fig:asymptotic_analysis}A) connected by an (approximate) line attractor.
%
%The vector field (Fig.~\ref{fig:asymptotic_analysis}C) suggests that the system exhibits input driven dynamics  corresponding to a limit cycle, which would mean that the invariant manifold of the input-driven dynamics is compact.
%%\include{iclr2024_supplementary.tex}







%\section{Appendix / supplemental material}
%
%
%Optionally include supplemental material (complete proofs, additional experiments and plots) in appendix.
%All such materials \textbf{SHOULD be included in the main submission.}
%
%


\end{document}<|MERGE_RESOLUTION|>--- conflicted
+++ resolved
@@ -251,17 +251,10 @@
 %\tau \frac{d r(t)}{d t} = -r(t) + F(I(t))
 %\end{align}
 %where:
-<<<<<<< HEAD
 %\(\tau\) is the time constant of the neuron,
 %\(-r(t)\) represents the decay of the firing rate over time,
-%\(I(t)\) is the total input to the neuron at time \( t \) and
-%\(F(I)\) is a non-linear function that converts the input \( I(t) \) into an output firing rate.
-=======
-%$\tau$ is the time constant of the neuron,
-%$-r(t)$ represents the decay of the firing rate over time,
-%$I(t)$ is the total input to the neuron at time $ t $ and
-%$F(I)$ is a non-linear function that converts the input $ I(t) $ into an output firing rate.
->>>>>>> 392f2581
+%\(I(t)\) is the total input to the neuron at time $ t $ and
+%\(F(I)\) is a non-linear function that converts the input $ I(t) $ into an output firing rate.
 
 % The Computation through Dynamics (CTD) framework assumes that the brain processes sensory information and generates behavior through neural dynamics, including representations of continuous-valued variables like space and direction~\cite{vyas2020}.
 
@@ -492,11 +485,7 @@
 There exist a perturbation with uniform norm at most \(\eta\) that induces a bifurcation to a continuous attractor manifold. % \(\manifold_0\) diffeomorphic to \(\manifold_\epsilon\).
 \end{prop}
 
-<<<<<<< HEAD
-This perturbation can be constructed by \(\vp(\vx) = \int_{\manifold_\epsilon} - \delta(\vx-\vy)\vf(y)dy\), see for the proof Sec.~\ref{sec:supp:proofprop1}.
-=======
 This perturbation can be constructed by $\vp(\vx) = \int_{\manifold_\epsilon} - \delta(\vx-\vy)\vf(\vy)\dm{\vy}$, see for the proof Sec.~\ref{sec:supp:proofprop1}.
->>>>>>> 392f2581
 This makes the uniform norm of vector field on the manifold a useful measure of distance from a continuous attractor.
 It can also be used to bound the memory performance on the short-time scale. % based on the uniform bound of the slow flow.
 Let \(\vx_0 \in \manifold\), and \(\varphi = \vp\vert_\manifold\) be the flow restricted to the manifold.
@@ -581,13 +570,8 @@
 %\begin{equation}\label{eq:loss}
 \(L_{MSE} \coloneqq \langle m_{i,t}(y_{i,t}-\hat y_{i,t})^2\rangle_{i,t}, \)
 %\end{equation}
-<<<<<<< HEAD
-with \(i\) the index of the output units and \(t\)  the index for time.
-We implemented a mask, \(m_{i,t}\), for modulating the loss with respect to certain time intervals.
-=======
 with a mask $m_{i,t}$ with $i$ the index of the output units and $t$  the index for time.
 We implemented a mask, $m_{i,t}$, for modulating the loss with respect to certain time intervals.
->>>>>>> 392f2581
 We trained 10 networks for every combination of the following parameters:
  ReLU, tanh and rectified tanh activation functions and
  number of units/neurons (64, 128, 256).
@@ -751,17 +735,10 @@
 \item robustness against state (S-type) noise, and\label{converse:Stype}
 \item robustness against dynamical (D-type) noise.\label{converse:Dtype}
 \end{enumerate*}
-<<<<<<< HEAD
-The correspondence implied by~\ref{converse:bijection} translate to, the existence of a manifold in the neural activity space with the same topology as the memory content.
+The correspondence implied by~\ref{converse:bijection} translates to the existence of a manifold in the neural activity space with the same topology as the memory content.
 The persistence~\ref{converse:persistent} requires that the flow on the manifold is slow and bounded.
 The S-type robustness~\ref{converse:Stype} implies non-expansive flow, that is, non-positive Lyapunov exponents.
-Along with the D-type robustness~\ref{converse:Dtype}, it implies the manifold is ``attractive'', and  normally hyperbolic.
-=======
-The correspondence implied by \ref{converse:bijection} translates to the existence of a manifold in the neural activity space with the same topology as the memory content.
-The persistence \ref{converse:persistent} requires that the flow on the manifold is slow and bounded.
-The S-type robustness \ref{converse:Stype} implies non-expansive flow, that is, non-positive Lyapunov exponents.
-Along with the D-type robustness \ref{converse:Dtype}, it implies the manifold is ``attractive'', and  normally hyperbolic (see also Sec.~\ref{sec:persitencempliesnh}).
->>>>>>> 392f2581
+Along with the D-type robustness~\ref{converse:Dtype}, it implies the manifold is ``attractive'', and  normally hyperbolic (see also Sec.~\ref{sec:persitencempliesnh}).
 Then, there exists a smooth function with a uniform norm matching the slowness on the manifold such that when added makes it a continuous attractor (Prop.~\ref{prop:revival}).
 For the RNN experiments, we added state-noise while training using stochastic gradient descent, satisfying~\ref{converse:Stype} and~\ref{converse:Dtype}.
 We have also verified that~\ref{converse:persistent} holds (Fig.~\ref{fig:angular_loss}A).
@@ -2247,13 +2224,13 @@
 Ma\~{n}e showed that if an invariant manifold is Lipschitz persistent then it must be normally hyperbolic.
 To understand the concept of Lipschitz persistence, we need to define the Lipschitz section and Lipschitz constant.
 \begin{definition}
-Let $M$ be a $C^{\infty}$ boundaryless manifold and $V \subset M$ a $C^1$ compact boundaryless submanifold. 
-Assume that $M$ is a submanifold of $\mathbb{R}^n$. Let $NV$ be a $C^1$ subbundle of $TM|_V$ satisfying $TV \oplus NV = TM|_V$. 
+Let $M$ be a $C^{\infty}$ boundaryless manifold and $V \subset M$ a $C^1$ compact boundaryless submanifold.
+Assume that $M$ is a submanifold of $\mathbb{R}^n$. Let $NV$ be a $C^1$ subbundle of $TM|_V$ satisfying $TV \oplus NV = TM|_V$.
 If $\eta$ is a section of $NV$, define the Lipschitz constant of $\eta$ by
 \[
 \mathrm{Lip}(\eta) = \sup \left\{ \frac{\|\eta(x) - \eta(y)\|}{\|x - y\|} \mid x, y \in V, x \neq y \right\}.
 \]
-We say that $\eta$ is a \emph{Lipschitz section} if $\mathrm{Lip}(\eta) < +\infty$. 
+We say that $\eta$ is a \emph{Lipschitz section} if $\mathrm{Lip}(\eta) < +\infty$.
 Let $\Gamma_{\mathcal{L}}(NV)$ be the space of Lipschitz sections of $NV$ endowed with the norm
 \[
 \|\eta\|_{\mathcal{L}} = \sup \left\{ \|\eta(x)\| \mid x \in V \right\} + \mathrm{Lip}(\eta).
@@ -2262,14 +2239,14 @@
 \end{definition}
 
 \begin{definition}
- Let $f \in \mathrm{Diff}^1(M)$. 
+ Let $f \in \mathrm{Diff}^1(M)$.
  We say that $V$ is a Lipschitz persistent invariant manifold of $f$ if there exists a neighborhood $U$ of $V$ such that for all $\delta > 0$ there exists a neighborhood $\mathcal{U}_\delta$ of $f$ such that if $g \in \mathcal{U}_\delta$ there exists $\eta \in \Gamma_{\mathcal{L}}(NV)$ with $\|\eta\|_{\mathcal{L}} < \delta$ satisfying $V_g = \mathrm{graph}(\eta)$, where $\mathrm{graph}(\eta) = \{\exp_x(\eta(x)) \mid x \in V\}$, $V_g = g(U)$.
 
 Observe that this definition implies $V_f = V$, hence $f(V) = V$. Moreover, the Lipschitz persistence is independent of the bundle $NV$.
 \end{definition}
 
 
-For a flow $\varphi_t$ (coming from the solutions of an ODE) we can fix $t=\tau\in\reals_{>0}$ so that we get a homeomorphism $\varphi_\tau$. 
+For a flow $\varphi_t$ (coming from the solutions of an ODE) we can fix $t=\tau\in\reals_{>0}$ so that we get a homeomorphism $\varphi_\tau$.
 This allows us to apply this result to apply to our case.
 
 \newpage
@@ -2521,12 +2498,7 @@
  \begin{figure}[tbhp]
      \centering
     \includegraphics[width=0.75\textwidth]{training_losses}
-<<<<<<< HEAD
-       \caption{Training loss across training epochs.}\label{fig:training_losses}
-=======
-       \caption{Training loss across gradient steps.}
-         \label{fig:training_losses}
->>>>>>> 392f2581
+       \caption{Training loss across gradient steps.}\label{fig:training_losses}
 \end{figure}
 
 
