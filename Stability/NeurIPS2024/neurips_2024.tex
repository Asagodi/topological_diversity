\documentclass{article} % For LaTeX2e
\usepackage{neurips_2024}
\pdfminorversion=6
%\usepackage[utf8]{inputenc}
\usepackage{amssymb,amsmath,amsthm}
\usepackage{thmtools,mathtools,mathrsfs}
\usepackage{amsfonts}       % blackboard math symbols
\usepackage{forloop}
\usepackage{xspace}
%\usepackage{natbib}
\setcitestyle{square,comma,numbers,sort&compress,super}
%\usepackage{subcaption}
\usepackage[draft]{graphicx}
\usepackage[dvipsnames]{xcolor}
\usepackage{pifont} 				%xmark
\usepackage{caption}
\usepackage{float}
\usepackage{bm}
%\usepackage{tikz}
%\usepackage{tikz-cd}
\usepackage[T1]{fontenc}    % use 8-bit T1 fonts
\usepackage[colorlinks=true,linkcolor=MidnightBlue,citecolor=ForestGreen,filecolor=TealBlue,urlcolor=Plum]{hyperref}       % hyperlinks
\hypersetup{breaklinks=true}
\usepackage{url}            % simple URL typesetting
\usepackage{booktabs}       % professional-quality tables
\usepackage{nicefrac}       % compact symbols for 1/2, etc.
\usepackage{microtype}      % microtypography
%\usepackage{xr-hyper}
\usepackage{enumitem}
\usepackage{sidecap} % caption on the side SCfigure
\sidecaptionvpos{figure}{c} % vertically align scfigure in sidecap

\definecolor{mpcolor}{rgb}{1, 0.1, 0.59}
\newcommand{\mpcomment}[1]{\textcolor{mpcolor}{(#1)}}

\DeclareGraphicsExtensions{.png,.pdf,.jpg,.mps,.eps,.ps}
\graphicspath{{../figures/}, {../figures/inv_man/}}

\newcommand{\defvec}[1]{\expandafter\newcommand\csname v#1\endcsname{{\mathbf{#1}}}}
\newcounter{ct}
\forLoop{1}{26}{ct}{
    \edef\letter{\alph{ct}}
    \expandafter\defvec\letter
}

% captial \vA
\forLoop{1}{26}{ct}{
    \edef\letter{\Alph{ct}}
    \expandafter\defvec\letter
}

\newcommand{\dm}[1]{\ensuremath{\mathrm{d}{#1}}} % dx dy dz dmu
\newcommand{\RN}[2]{\frac{\dm{#1}}{\dm{#2}}} % (Radon-Nikodym) derivative
\newcommand{\PD}[2]{\frac{\partial #1}{\partial #2}} % partial derivative
\newcommand{\overbar}[1]{\mkern 1.5mu\overline{\mkern-1.5mu#1\mkern-1.5mu}\mkern 1.5mu}
\newcommand{\win}{\vW_{\text{in}}}
\newcommand{\wout}{\vW_{\text{out}}}
\newcommand{\bout}{\vb_{\text{out}}}
\newcommand{\reals}{\mathbb{R}}

\newcommand{\manifold}{\mathcal{M}}
\newcommand{\uniformNorm}[1]{\left\|#1\right\|_\infty} % uniform norm
\DeclarePairedDelimiter{\abs}{\lvert}{\rvert}

\DeclareMathOperator{\relu}{ReLU}
\DeclareMathOperator{\basin}{Basin}
\newcommand{\iidsample}{\stackrel{iid}{\sim}}

\newcommand{\probP}{\text{I\kern-0.15em P}}
\newcommand{\cmark}{\ding{51}}%
\newcommand{\xmark}{\ding{55}}%

\newtheorem{theorem}{Theorem}
\newtheorem{prop}{Proposition}
\theoremstyle{definition}
\newtheorem{definition}{Definition}
\theoremstyle{remark}
\newtheorem{remark}{Remark}

%\title{RNNs with gracefully degrading continuous attractors}
%\title{The universal approximation of continuous attractors}
%\title{Approximate Continuous Attractors in Flexible Recurrent Dynamics}
\title{Back to the Continuous Attractors}

% Authors must not appear in the submitted version. They should be hidden
% as long as the \iclrfinalcopy macro remains commented out below.
% Non-anonymous submissions will be rejected without review.

\newcommand{\fix}{\marginpar{FIX}}
\newcommand{\new}{\marginpar{NEW}}

\renewcommand{\cite}{\citep}

%\iclrfinalcopy % Uncomment for camera-ready version, but NOT for submission.
\author{%
    \'Abel ~S\'agodi, Piotr Sok\'o\l, Il Memming Park \\
    %\thanks{Use footnote for providing further information about author (webpage, alternative address).} \\
    \\
    Champalimaud Centre for the Unknown\\
    Champalimaud Foundation, Lisbon, Portugal\\
    \texttt{\{abel.sagodi,piotr.sokol,memming.park\}@research.fchampalimaud.org} \\
}

\begin{document}

%keywords: 
%neural computation, robustness, bifurcation analysis, exploding gradient problem, continuous attractors, persistence of invariant manifolds 
    
%TLDR

\maketitle

\begin{abstract}
Continuous attractors offer a unique class of solutions for storing continuous-values in recurrent system states indefinitely.
Unfortunately, the continuous attractors suffer from severe structural instability in general---they are destroyed by most infinitesimal changes of the dynamical law.
This fragility limits their utility especially in biological systems as their recurrent dynamics are subject to constant perturbations.
We observe that the bifurcations from continuous attractors in theoretical neuroscience models display various structurally stable forms.
%each with associated generalization characteristics.
Although their asymptotic behaviors of memory are categorically distinct, their finite time behaviors are similar and degrade gracefully.
Fast-slow decomposition analysis uncovers the persistent manifold that survives the seemingly destructive bifurcation.
Moreover, the recurrent neural networks trained on analog memory tasks display approximate continuous attractors with predicted slow manifold structures.
Therefore, continuous attractors are \emph{functionally robust} and remain useful as a universal analogy for understanding analog memory.
% to the problem of maintaining a memory of continuous-valued variables for arbitrarily long intervals.
% poses a problem in biological neural networks, as they are constantly subjected to perturbations caused by noise.
% Ultimately, our theory is not about solving the fine-tuning problem. It's about realizing that it is not a problem.
% To address the issue of how animals robustly store continuous variables, we use Fenichel's persistence theorem from dynamical systems theory.
% This theory shows that normally hyperbolic continuous attractors are robust to perturbations. 
% We derive that attractive slow manifolds are universal approximations of continuous attractors.
% In simple line and ring attractors, we verify that all perturbations preserve the invariant manifold and demonstrate the principle numerically in various ring attractor systems.
% Finally, we show in trained RNNs that they all approximate continuous attractors as slow manifolds and characterize the dynamics through a fast-slow decomposition.
\end{abstract}


\section{Introduction}
Biological systems exhibit robust behaviors that require neural information processing of analog variables such as intensity, direction, and distance.
Virtually all neural models of working memory for continuous-valued information rely on persistent internal representations through recurrent dynamics.
The continuous attractor structure in their recurrent dynamics has been a pivotal theoretical tool due to their ability to maintain activity patterns indefinitely through the neural population states~\cite{vyas2020,Dayan2001,Khona2022}.
They are hypothesized as the neural mechanism for the maintenance of eye positions, heading direction, self-location, target location, sensory evidence, working memory, decision variables, to name a few~\cite{seung1996,Seung2000,Romo1999}.
Observations of persistent neural activity across many brain areas, organisms, and tasks have corroborated the existence of continuous attractors~\cite{Romo1999,Noorman2022,Nair2023}.
%and anatomy?

%par1: animals can represent CVs
%The natural behavior of animals, including their ability to navigate without sensory cues, implies the presence of a robust internal representation of key variables such as location and head direction.
%This robustness is achieved despite the constantly changing synaptic connections \citep{shimizu2021}. %\citep{gallego2020, kim2019generation, flesch2023continual}.

%Recurrent neural networks (RNNs) can process sequential observations and model temporal dependencies of arbitrary length.
%At the same time, they are fundamentally limited by their finite-sized hidden states which form the only channel between the past and the future.
%Continuous attractors are the ideal solution to the problem of how to hold continuous valued variables.
%This made them prevalent in theoretical neuroscience and they have been extensively used as tools to model neural representation and computation ranging from internal representations of head direction \citep{Skaggs1995, goodridge2000} and eye positions \citep{seung1996} to perceptual decision-making and working memory dependent on continuous variables~\cite{Khona2022}.

% Animal behavior showcases remarkable abilities to navigate and interact with the environment, even without sensory cues, as seen in rodents' spatial memory skills.
% The Computation through Dynamics (CTD) framework assumes that the brain processes sensory information and generates behavior through neural dynamics, including representations of continuous-valued variables like space and direction~\cite{vyas2020}.
% Continuous attractors are the ideal solution to the problem of how to hold continuous valued variables~\cite{Dayan2001,Burak2009,Khona2022}.
% Continuous attractors are biologically plausible, theoretically elegant, consistent with neural recordings, and avoids the asymptotic exploding and vanishing gradient problem~\cite{Park2023a}.
% When used to accumulate stimuli, continuous attractors are also called neural integrators that are hypothesized to be the underlying computation for the maintenance of eye positions, heading direction, self-location, target location, sensory evidence, working memory, decision variables, to name a few~\cite{seung1996,Seung2000,Romo1999}.
% Neural representation of continuous values have been observed as persistent activity in the prefrontal cortex of primates, ellipsoid body of the fly, and hypothalamus~\cite{Romo1999,Noorman2022,Nair2023}.
% A typical computational implementation of a continuous attractor is a bump attractor network model which requires a mean-field limit~\cite{Skaggs1995,Camperi1998,Renart2003} or finite sized networks with threshold linear units \cite{Noorman2022,Spalla2021}, see also Sec.~\ref{sec:ras}.


%par3: problems with CAs
Despite their widespread adoption as models of analog memory, continuous attractors are brittle mathematical objects, posing significant doubts about their realism and hence suitability in accurately representing biological functions.
Even the smallest arbitrary change in recurrent dynamics can be problematic, destroying the continuum of fixed points essential for continuous-valued working memory.
In neuroscience, this vulnerability is well-known and often referred to as the ``fine-tuning problem''~\cite{seung1996,Renart2003,Park2023a}.
There are two primary sources of perturbations in the recurrent network dynamics:
(1) the stochastic nature of online learning signals that act via synaptic plasticity, and
(2) spontaneous fluctuations in synaptic weights~\cite{Fusi2007-yg,shimizu2021}.
Thus, additional mechanisms are necessary to compensate for the degradation in particular implementations, through bringing the short-term behavior close to that of a continuous attractor~\cite{Lim2012,Lim2013,Boerlin2013,Koulakov2002,Renart2003,gu2022}.
However, we lack the theoretical basis for relying on the brittle concept of continuous attractors for understanding biological working memory.
% However, the reliance on the fragile concept of continuous attractors lacks a robust theoretical foundation, raising concerns about its practical utility. % <-- chat's suggestion :P

In this study, we explore the bifurcations from continuous attractors in theoretical models,
which reveal various structurally stable dynamics in its vicinity.
The distinct topology of these dynamics implies qualitatively different behaviors in the asymptotic limit of time, and thus a corresponding pattern of error in temporal generalization.
By assuming normal hyperbolicity, we will separate the time scales to obtain the fast flow normal to the ``ghost'' continuous attractor (a.k.a. slow manifold) and the slow flow within.
We derive a theory describing the persistent manifold that survives the seemingly destructive bifurcations and connects different topologies as \textbf{approximate continuous attractors}.
We further analyze task-trained artificial recurrent neural networks to reveal a ``universal motif'' of analog memory with various potential topologies.

%This discrepancy between biological neural networks and theoretical models highlights a mismatch and thus poses a challenge for modeling working memory and related cognitive processes \citep{Renart2003, seeholzer2019}.
%\textbf{This seemingly makes continuous attractors impractical and hence irrelenvant to be used as a memory of continuous valued variables.}
%Nevertheless, as we will show, not all implementations of continuous attractors behave similarly in their brittleness, yet all approximations of continuous attractors can be characterized as slow manifolds.
%A typical computational implementation of a continuous attractor is a bump attractor network model which requires a mean-field limit~\cite{Skaggs1995,Camperi1998,Renart2003} or finite sized networks with threshold linear units \cite{Noorman2022,Spalla2021}, see also Sec.~\ref{sec:ras}.


\section{A critique of pure continuous attractors}\label{sec:critique}
\subsection{Motivating example}\label{sec:motivating}
\begin{figure}[tbhp]
  \centering
  \includegraphics[width=\textwidth]{lara_bifurcations}
  \caption{The critical weakness of continuous attractors is their inherent brittleness as they are rare in the parameter space, i.e., infinitesimal changes in parameters destroy the continuous attractor implemented in RNNs~\cite{seung1996,Renart2003}.
  Some of the structure seems to remain; there is an invariant manifold that is topologically equivalent to the original continuous attractor.
    (A) Phase portraits for the bounded line attractor (Eq.~\eqref{eq:TLN}).
    Under perturbation of parameters, it bifurcates to systems without the continuous attractor.
    (B) The low-rank ring attractor approximation (Sec.~\eqref{sec:supp:lowrank}).
    Different topologies exist for different realizations of a low-rank attractor with overlap between the left and right vectors, different number of fixed points (4, 8 or 12) or a limit cycle (left bottom).
    Yet, they all share the existence of an ring invariant set.
}
\label{fig:lara_bifurcations}
\end{figure}

%par4: observation: CAs bifurcate into invariant manifolds topologically equivalent to the original CA
%Fig1

Ordinary differential equations (ODEs) are commonly used to describe the dynamical laws governing the temporal evolution of firing rates or latent population states\cite{vyas2020}.
In this framework, neural systems are viewed as implementing the continuous time evolution of neural states to perform computations.
We will consider a continuous attractor as a mechanism that implements analog memory computation: carrying a particular memory representation over time.
To define it formally, let $\vx(t) \in \reals^d$ denote the neural state, and $\dot{\vx} = \vf(\vx)$ represent its dynamics.
Let $\manifold \subset \reals^d$ be a manifold.
We say $\manifold$ is a continuous attractor, if (1) every state on the manifold is a fixed point, $\forall \vx \in \manifold, \vf(\vx) = 0$, and (2) the fixed points are marginally stable tangent to the manifold and stable normal to the manifold.
In other words, the continuous attractor is a continuum of equilibrium points such that the neural state near the manifold is attracted to it and on the manifold the state does not move.

For example, we can construct a line attractor (a continuous attractor with a line as the manifold) as follows:
%We will describe the bifurcation space of some continuous attractors.
%Neurons exhibit complex dynamics that can be described by differential equations.
\begin{align}\label{eq:TLN}
    \dot{\vx} = -\vx + \left[ \vW \vx + \vb \right]_{+}
\end{align}
where $\vW = [0, -1; -1, 0]$ and $\vb = [1; 1]$, and $[\cdot]_{+} = \max(0,\cdot)$ is the threshold nonlinearity per unit.
%where $\vx \in \reals^2$, $\vb \in \reals^2$ is the bias, $\vW \in \reals^{2\times 2}$ is the recurrent weight, and $[\cdot]_{+} = \max(0,\cdot)$ is the threshold nonlinearity per unit.
%In discrete time, this corresponds to a ReLU RNN (see Sec.~\ref{sec:rnn:integration}).
%The non-trivial activity of this network is limited to the (non-negative) first quadrant.
%The second kind of continuous attractor is created through negative feedback.
We get $\dot{\vx} = 0$ on the $x_1 = -x_2 + 1$ line segment in the first quadrant as the manifold (Fig.~\ref{fig:lara_bifurcations}A,left; black line).
We refer to it as the \emph{bounded line attractor} (BLA).
Linearization of the fixed points on the manifold exhibits two eigenvalues, $0$ and $-2$;
the $0$ eigenvalue allows the continuum of fixed points, while $-2$ makes the flow normal to the manifold attractive (Fig.~\ref{fig:lara_bifurcations}A,left; flow field).

Small changes to the parameters $(\vb,\vW)$ perturbs the eigenvalues.
Specifically, any perturbation to the $0$ eigenvalue destroys the continuous attractor as it bifurcates to either
a single stable fixed point (Fig.~\ref{fig:lara_bifurcations}A top) or two stable fixed points separated with a saddle node in between (Fig.~\ref{fig:lara_bifurcations}A bottom).
However, interestingly, after bifurcation, continuous attractors seemingly tend to leave a ``ghost'' manifold topologically equivalent to the original continuous attractor (note the slow speed).
Furthermore, the vector field is not escaping the ghost manifold, i.e., it is an invariant manifold.
This phenomenon, wherein a continuous attractor is approximated by a manifold within the neural space along which the drift occurs at a very slow pace, has previously been commented on~\citep{seung1997learning,Mante2013-em}.
In general, continuous attractors are not only structurally unstable, they bifurcate almost certainly for an arbitrary perturbation.
In the following, we focus on 1-dimensional ring attractors.

%and perturbations cause the null eigenvalue to be non-zero and the line attractor disappears.
%However, surprisingly, the bifurcations are qualitatively different.
%Neither of these two cases show a divergent flow, but rather consists of one or two basins of attraction.
%It implies only vanishing gradients for this system and \textbf{exploding gradients will not be present for an arbitrarily long time}.

%The membrane potential of a neuron changes over time according to the input it receives and its intrinsic properties, which can be mathematically modeled using ODEs.
%Consider an RNN (without input or output for now) expressed in continuous time as an ordinary differential equation:
%A common form of the ODE for the firing rate \( r(t) \) of a neuron is:
%\begin{align}\label{eq:TLN2}
%\tau \frac{d r(t)}{d t} = -r(t) + F(I(t))
%\end{align}
%where:
%$\tau$ is the time constant of the neuron,
%$-r(t)$ represents the decay of the firing rate over time,
%$I(t)$ is the total input to the neuron at time \( t \) and
%$F(I)$ is a non-linear function that converts the input \( I(t) \) into an output firing rate.

% The Computation through Dynamics (CTD) framework assumes that the brain processes sensory information and generates behavior through neural dynamics, including representations of continuous-valued variables like space and direction~\cite{vyas2020}.

%Examples abound.

%When $d=2$ and $F(\cdot)= \max(0,\cdot)$ is the threshold nonlinearity, we can build a line continuous attractor as follows.
%First, through positive feedback, $\vW = [0, 1; 1, 0]$ and no bias $\vb = \mathbf{0}$, we can create a continuous attractor, i.e., $\dot{\vx} = 0$ on the $x_1 = x_2 \geq 0$ half-line, and surrounding attractive flow (Fig.~\ref{fig:ublabla}A left).
%We refer to it as an \textbf{unbounded line attractor (UBLA)}.
%For any point on the line attractor, linearization results in eigenvalues $0$ and $-2$, corresponding to the zero flow and attractive flow respectively.
%When $\vW$ is perturbed, the null eigenvalue can easily become non-zero and the continuous line attractor disappears.
%If it becomes negative, the system bifurcates to a stable fixed point at the origin (Fig.~\ref{fig:ublabla}A bottom).
%However, if it becomes positive (Fig.~\ref{fig:ublabla}A top), \emph{the resulting flow diverges to infinity along the diagonal}.
%Corresponding to the divergent flow, the backpropagating gradient over time exponentially grows in magnitude, thus rendering gradient descent impractical without truncation in time.
%
%any slight imperfections cause slow drift along the line This sort of approximate continuous attract or is what is found in real networks, including those trained by the learning
%``a manifold of stable fixed points'' \citep{Seung2000}.

\subsection{Theoretical models of ring attractors}\label{sec:ras}
% Furthermore, an invariant ring manifold with fixed points on it has been observed in finite dimensional low-rank attractors which converge to a ring attractor in the infinite unit limit~\citep{mastrogiuseppe2018,beiran2021}.
% We show some examples of such continuous attractor approximations in Fig.~\ref{fig:lara_bifurcations}B.
% Similarly, this has been observed in ring attractors with a finite number of units \citep{Noorman2022}, see also Fig.~\ref{fig:bio_rings}A.

%\subsubsection{Angular integration networks}\label{sec:hd}
For circular variables such as the goal-direction (e.g. for home navigation and working memory for communication	 in bees \citep{frisch1993dance}) %home navigation + dance in bees: the angle of the waggle phase relative to gravity reflects the angle of the food source relative to the sun
%duration of the waggle phse reflects the distance to the food source from the hive
or head-direction, the temporal integration and working memory functions are naturally solved by a ring attractor (continuous attractor with a ring topology) \citep{kim2019generation, turner2017angular, turner2020neuroanatomical,hulse2020mechanisms,taube2007head}.
Other examples include
integration of evidence for continuous perceptual judgments, e.g. a hunting predator that needs to compute the net direction of motion of a large group of prey \citep{esnaola2022flexible}.
In this section, we investigate the bifurcations of various implementations of continuous attractors.
Continuous attractor network models of the head-direction is based on the interactions of neurons that (anatomically) form a ring-like overlapping neighbor connectivity~\citep{zhang1996,Noorman2022,ajabi2023,vafidis2022,boucheny2005continuous,knierim2012}.
%Since continuous attractors are susceptible to noise and perturbations the precise representation of the head direction can in principle be disrupted easily.
Similarly as with the line attractor, the ring attractor bifurcates for virtually every perturbation.
Nevertheless, the bifurcated dynamics again follow a similar pattern of the dynamics restricted to the ghost manifold around the original continuous attractor.

\newcommand{\ptitle}[1]{\textbf{#1:}\xspace}
\ptitle{Piecewise-linear ring attractor model of the central complex}
Firstly, we discuss perturbations of a continuous ring attractor proposed as a model for the head direction representation in fruit flies~\citep{Noorman2022}.
This model is composed of $N$ heading-tuned neurons with preferred headings $\theta_j \in \{\nicefrac{2\pi i}{N}\}_{i=1\dots N}$ radians (see Supp. Sec.~\ref{sec:supp:headdirection}).
For sufficiently strong local excitation (given by the parameter $J_E$) and broad inhibition ($J_I$), this network will generate a stable bump of activity, one corresponding to each head direction.
This continuum of fixed points forms a one dimensional manifold homeomorphic to the circle.

\begin{figure}[tbhp]
     \centering
  \includegraphics[width=\textwidth]{bio_rings}
       \caption{ Perturbations different implementation and approximations of ring attractors lead to bifurcations that all leave the ring invariant manifold intact. For each model, the network dynamics is constrained to a ring which in turn is populated by stable fixed points (green) and saddle nodes (red).
       (A) Perturbations to the ring attractor \citep{Noorman2022}. The ring attractor can be perturbed in systems with an even number of fixed points (FPs) up to $2N$ (stable and saddle points are paired). 
       (B)  Perturbations a low-rank approximation of a ring attractor \citep{mastrogiuseppe2018}.
       (C)  Perturbations to a tanh approximation of a ring attractor \citep{seeholzer2017efficient}.
       (D)  Different Embedding Manifolds with Population-level Jacobians (EMPJ) approximations of a ring attractor \citep{pollock2020}.
       }
         \label{fig:bio_rings}
\end{figure}

We evaluate the effect of parametric perturbations of the form $ \vW \leftarrow \vW + \vV$ with $\vV_{i,j}\iidsample\mathcal{N}(0,\nicefrac{1}{100})$ on a network of size $N = 6$ with $J_E= 4$ and $J_I=-2.4$ by identifying all bifurcations (Sec.~\ref{sec:supp:ring_perturbations}).
We found that the ring (consisting of infinite fixed points) can be perturbed into systems with between 2 and 12 fixed points (Fig.~\ref{fig:bio_rings}A).
As far as we know, this bifurcation from a ring of equilibria to a saddle and node has not been described previously in the literature.
The probability of each type of bifurcation was numerically estimated (See Sec.~\ref{sec:supp:headdirection}).
There are several additional co-dim 1 bifurcations with measure zero (see Fig.~\ref{fig:meaure_zero_perturbations}).
%The space of possible perturbations in Sec. ~\ref{sec:imt} is very large. To be able to form an image of what happens in the theorem we will work out the effect of some examples of perturbations.

%how can we understand the underlying mechanism of these bifurcations

%\mpcomment{transition missing}
%In modeling neural dynamics, ensuring biological plausibility is paramount.
\ptitle{Bump attractor model}
%A well-established approach, consistent with the principles observed in the fly head direction network \citep{kakaria2017}, involves utilizing 
%a circulant matrix as the connectivity matrix\citep{samsonovich1997path, seeholzer2017efficient, redish1996coupled, goodridge2000, compte2000synaptic}.
The infinite sized ring attractor network can support a stable ``activity bump'' that can move around the ring in correspondence with changes in head direction.
%The position of this bump encodes the head direction.
This can be accomplished with a connection matrix $W$ with entries that follow a circular Gaussian function of $i-j$ \citep{seeholzer2017efficient,redish1996coupled,goodridge2000,compte2000synaptic}.
For finite sized networks the dynamics is constrained to an attractive invariant ring, covered with $N$ stable fixed points for a networks of size $N$ (Fig.~\ref{fig:bio_rings}C).
%
%Furthermore, our theory indicates that the reason why networks of generic spiking neurons with connectivity inferred from light-resolution microscopy gives rise to approximate ring attractors\citep{kakaria2017}, is because they are nearby ring attractors as dynamical systems.

\ptitle{Low-rank ring attractor model} %mastrogiuseppe, beiran, ostojic
Low-rank networks can be used to approximate ring attractors~\citep{mastrogiuseppe2018, beiran2021}.
Using dynamical mean field theory, in the limit of infinite-size networks, one can construct a ring attractor through a rank 2 network by constraining overlap of the right- and left-connectivity vectors. \mpcomment{add link to details}
However, in simulations of finite-size networks with this constraint, the dynamics instead always converge to a small number of stable fixed points located on a ring~\citep{mastrogiuseppe2018}.

\ptitle{Embedding Manifolds with Population-level Jacobians} %pollock, jazayeri
Approximate ring attractors can be fit by constraining the connectivity so that the networks Jacobian satisfies certain necessary requirements for a ring attractor to exist (Sec.~\ref{sec:supp:empj}~\citep{pollock2020}).
The fitted models through this method also contain an invariant ring manifold on which the dynamics contains stable and saddle fixed points.

\ptitle{Remark}
In all example models of ring attractors, we verify that they suffer from the fine-tuning problem.
We have observed ghost of the continuous attractors (either through bifurcation or from finite-size effects).
Is it a universal phenomenon?
Moreover, although the exact ring attractor was not implemented, they were approximate ring attractors in some sense.
Are continuous attractors somehow still useful as a model of how animals might represent continuous variables?
We will answer these questions in an implementation-agnostic manner.

% Our theory explains this phenomenon as follows. %MOVE TO LATER
% We can think of the finite size realization as a small perturbation to the infinite size network on the reduced dynamics in the $m^1, m^2$ plane (independent of the parameter $g$ for the random part of the matrix)  (Fig.~\ref{fig:bio_rings}B).
% %This implies that the ring attractor network 
% For very small networks the ring structure is destroyed and only the plane persist as a slow manifold.

%\mpcomment{are we going to describe EMPJ here?}
%how to show 
%normal hyperbolicity index: speed normal/tangent to manifold
%fenichel brakes down
%uniform bound approximation
%Is this only true for ReLU parameterized RNNs, or does it generalize?

%In this paper, we lay out a new theory of general continuous-valued memory to answer the following questions:
%\begin{enumerate}
%%    \item Can we avoid exploding gradients under parameter perturbation?
%    \item Do we need to worry about the brittleness of the continuous attractor solutions in practice?
%    \item Are continuous attractors useful as a model of how animals might represent continuous variables?
%    %How can biological networks approximate the representation of continuous variables?
%\end{enumerate}
%\mpcomment{These are good questions to be embedded in the text. Probably not as bullet points? Not sure.}
%Our theory provides answers to both questions under mild assumptions in an architecture agnostic manner.
%Using Fenichel's invariant manifold theorem, we derive a sufficient condition for RNNs implementing continuous attractors to remain free of exploding gradients.
%Moreover, even after a bifurcation, these RNNs still approximately behave like the original continuous attractor (for a while).

%Using Fenichel's invariant manifold theorem, we derive a universality statement for the bifurcation landscape for one dimensional continuous attractors:
% the behavior of one-dimensional continuous attractors can be effectively described by slow ring manifolds.
% These manifolds can either take the form of collections of stable fixed points and saddle points with connecting orbits or that of a limit cycle. 
% This characterization provides a fundamental understanding of a continuous attractors bifurcation landscape.
%%what is uni statement?
%We verify our theoretical insights with numerical experiments.
%We show that all approximations, whether it is trained RNNs or hand designed contintuous attractors, are all to be described as slow manifolds with the same topology as the original continuous attractor,
%%punchlines
%even though they differ from each other in terms of the topology of the dynamics (e.g. number of fixed points).


%\section{Theory of gracefully degrading continuous attractors}\label{sec:theory}
\section{Theory of Approximate Continuous Attractors}\label{sec:theory}
%In this section, we apply invariant manifold theory to RNNs and translate the results for the theoretical neuroscience audience.
%Our emphasis in this paper centers on investigating the distinctive properties of continuous attractors that prove essential for specific tasks, with a deliberate exclusion of considerations related to learning chaotic dynamics.
%\subsection{Invariant Continuous Attractor Manifold Theory}\label{sec:imt}
\subsection{Persistent Manifold Theorem}\label{sec:imt}
%We start by formulating an ODE implementing a continuous attractor in continuous time: $\dot{\vx} = \vf(\vx)$.
Let $l$ be the intrinsic dimension of the manifold of equilibria that defines the continuous attractor.
Given a perturbation to the ODE $\vp(\vx)$ that induces a bifurcation,
\begin{align}\label{eq:perturbation:nonparam}
	\dot{\vx} &= \vf(\vx) + \epsilon\,\vp(\vx)
\end{align}
where $\uniformNorm{\vp(\cdot)} = 1$ and $\epsilon > 0$ is the bifurcation parameter,
we can reparameterize the dynamics around the manifold with coordinates $\vy \in \reals^l$ and the remaining ambient space with $\vz \in \reals^{d-l}$.
To describe an arbitrary bifurcation of interest, we introduce a sufficiently smooth function $g$ and $h$, such that the following system is equivalent to the original ODE:
\begin{align}\label{eq:fenichel:flow}
    \dot{\vy} &=           \epsilon  \vg(\vy, \vz, \epsilon) \qquad \text{(tangent)}\\
    \dot{\vz} &= \hphantom{\epsilon} \vh(\vy, \vz, \epsilon) \qquad \text{(normal)}
\end{align}
where $\epsilon = 0$ gives the condition for the continuous attractor $\dot{\vy} = \mathbf{0}$.
We denote the corresponding manifold of $l$ dimensions $\manifold_0 = \{(\vy,\vz) \mid \vh(\vy,\vz,0) = 0\}$.

We say the flow around the manifold is \emph{normally hyperbolic}, if the flow normal to the manifold is hyperbolic, meaning that the Jacobians $\nabla_\vz \vh$ evaluated on any point on the $\manifold_0$ has $d-l$ eigenvalues with their real part uniformly away from zero, and $\nabla_\vy \vg$ has $l$ eigenvalues with zero real parts.
More specifically, for continuous attractors, the real part of the eigenvalues of $\nabla_\vz \vh$ will be negative, representing sufficiently strong attractive flow toward the manifold.
Equivalently, for the ODE, $\dot{\vx} = \vf(\vx)$, the variational system is of constant rank, and has exactly $(d-l)$ eigenvalues with negative real parts uniformly away from zero and $l$ eigenvalues with zero real parts everywhere along the continuous attractor.
Informally, normal hyperbolicity guarantees that the perturbations changes the structure of the manifold before they can destroy the attractiveness of the manifold.

\begin{SCfigure}[10][bthp]
  \centering
  \includegraphics[width=0.5\textwidth]{FenichelThm}
  \caption{
    Persistent manifold theorem applied to compact continuous attractor guarantees the flow on the slow manifold $\manifold_\epsilon$ is locally invariant and continues to be attractive.
    The dashed line is a trajectory ``trapped'' in the slow manifold (locally invariant). %change to forward invariant?
    %mention topology?
  }
  \label{fig:fenichel}
\end{SCfigure}

When $\epsilon > 0$, the continuous attractor bifurcates away.
What can we say about the fate of the perturbed system?
The continuous dependence theorem~\citep{Chicone2006} says that the trajectories will change continuously as a function of $\epsilon$ without a guarantee on how quickly they change.
Moreover, the topological structure and the asymptotic behavior of trajectories change discontinuously due to the bifurcation.
Surprisingly there is a strong connection in the geometry due to Fenichel's theorem~\cite{fenichel1971}.
We informally present a special case due to~\citet{Jones1995}:
\begin{theorem}[Persistent Manifold Theorem]
Let $\manifold_0$ be a connected, compact, normally hyperbolic manifold of equilibria originating from a sufficiently smooth ODE.
For a sufficiently small perturbation $\epsilon > 0$, there exists a manifold $\manifold_\epsilon$ diffeomorphic to $\manifold_0$ and locally invariant under the flow of \eqref{eq:fenichel:flow}.
Moreover, $\manifold_\epsilon$ has $\mathcal{O}(\epsilon)$ Hausdoff distance to $\manifold_0$ and has the same smoothness as $g$ and $h$. % in (\ref{eq:fenichel:flow}).
\end{theorem}

The manifold $\manifold_\epsilon$ is called the \emph{slow manifold} which is no longer necessarily a continuum of equilibria.
However, the local invariance implies that trajectories remain within the manifold except potentially at the boundary.
Furthermore, the non-zero flow on the slow manifold is slow and given in the $\epsilon \to 0$ limit as $\RN{\vy}{\tau} = \vg(c^\epsilon(\vy), \vy, 0)$ where $\tau = \epsilon t$ is a rescaled time and $c^\epsilon(\cdot)$ parameterizes the $l$ dimensional slow manifold.
In addition, the stable manifold of $\manifold_0$ is similarly  persistent~\cite{Jones1995}, implying the manifold $\manifold_\epsilon$ to remain attractive.


These conditions are met for the examples in Fig.~\ref{fig:lara_bifurcations} (see Sec.~\ref{sec:supp:fast_slow_form} for the rerparametrization of the BLA).
 As a technical note, for the theory to apply to a continuous piecewise-linear system, it is required that the invariant manifold is globally attracting \cite{simpson2018}, which is also the case for the BLA.
%applicability of Fenichel’s invariant manifold theorem on continuous piecewise linear (PWL) dynamical systems.
As the theory predicts, BLA bifurcates into a 1-dimensional slow manifold (dark colored regions) that contains fixed points, and is overall still attractive.
%On the contrary, the UBLA does not satisfy the compactness condition, hence the theory does not predict its persistence. %extension: 
%Importantly, the ``slow'' flow on the perturbed system is not bounded.

Fenichel's Persistent Manifold theorem explains the bifurcation structure of the theoretical models discussed in Sec.~\ref{sec:ras}.
As continuous ring attractor are bounded, their invariant manifold persists and it remains attractive under small perturbations to this system~\citep{wiggins1994}.
%Furthermore, because the ring attractor is boundaryless %it is both forward and backward invariant, i.e. hence
%the persistent manifold is invariant ~\citep{wiggins1994}.

%Given an $d$-dimensional continuous attractor manifold embedded within a recurrent dynamics of $n$-dimensions, it supports persistent continuous memory of $d$-dimension.
%There are $d$ zero Lyapunov exponents corresponding to the perturbations tangent to the manifold, coinciding with the memory representation, and $(n-d)$ negative Lyapunov exponents that expresses the attractive nature.
%In theory, the topology of the manifold can be arbitrary, ideally matching the desired structure of the target variables.

%In practice, the sufficient conditions for RNNs implementing continuous attractors to have this graceful breakdown (like BLA but not UBLA) is for the continuous attractor manifold to be of finite dimension throughout, connected, and bounded.
%However, in systems with an invariant manifold with dimension at least three, it is possible that a slow manifold with chaotic dynamics is created through a perturbation.
%This would have as consequence that the perturbed system acquires positive Lyapunov exponents (corresponding to the chaotic orbit), which then can still lead to exploding gradients albeit with very slow flow that has little practical consequence in finite time experiments.
%The probability of such a bifurcation is low.


%\subsection{Implications on Machine Learning}\label{sec:imp:ML}
%Extending the memory time constant of RNNs have long been an important area of research with much focus on random weights~\cite{Legenstein2007,Goldman2009,Toyoizumi2011,Kerg2019,Chen2018,Henaff2016,Rusch2021,arjovsky2016}.
%Various initializations for the recurrent weights have been proposed to help learning: initialization with the identity matrix \citep{le2015}, with a random orthogonal matrix \citep{saxe2014,Henaff2016}, with a unitary matrix \citep{arjovsky2016} and with a block diagonal weight matrix that creates a quasi-periodic system with limit cycles \citep{Sokol2019a}.
%However, despite the capacity to maintain representation of continuous quantities for arbitrary duration of time, continuous attractor mechanism has not been pursued in machine learning research because of its brittleness.
%The stochasticity in gradients inherited from the training data, regularization strategy, and multi-task learning objectives act as a perturbation on the recurrent dynamics, and continuous attractors break down even if it could be learned.
%Remedies emerged in machine learning to hard-code continuous-valued memory structures within the RNNs---e.g., the cell state in vanilla LSTM.
%However, our theory shows that the geometric structure of the manifold and the flow around the manifold play a critical role in enabling gradient descent learning of continuous attractors using standard methods such as backpropagation through time (BPTT)~\cite{Toomarian1991}. 
%
%It is well known that asymptotic exploding gradients comes from positive Lyapunov exponents~\cite{Mikhaeil2022,Vogt2022,Engelken2023}.
%It has also been pointed out that bifurcations can cause arbitrarily large gradients~\cite{doya1993} as well as discontinuity in the Lyapunov spectrum~\cite{Park2023a}.
%These gradient propagation theories suggested that bifurcations should be avoided, including the continuous attractors.
%
%As far as we know, there is no architecture agnostic theory describing the loss landscape around RNN solutions.
%We remark that due to the singular nature of the center manifold that supports the continuous attractor, the usual analysis approach of linearization fails.
%\emph{Our theory successfully connects the invariant manifold theory and the gradient signal propagation theory in RNNs to describe two types of loss landscape around continuous attractor solutions.}
%In one case, when the theorem holds, the landscape is shallow in all directions due to (asymptotically) vanishing gradients induced by the attractor structure---we have the gracefully degrading continuous attractor.
%In the other case, we can find examples where the theorem does not hold, and the continuous attractor solution is at the boundary of network configurations with exploding gradients, meaning the loss landscape is very steep in some directions.
%While exploding gradients would prevent gradient descent to correct for deviations from the optima,
%for gracefully degrading ones, one can apply restorative forces via gradient descent to be in the vicinity of the brittle continuous attractor solution (see Sec.~\ref{sec:exp:maintaining}).

\subsection{Fast-Slow decomposition and the revival of continuous attractors}
Consider a behaviorally relevant time scale for analog working memory, for instance, 10 ms to 10 sec.
If the dynamical system is orders of magnitude slower, for example, 1000 sec or longer, its effect is too slow to have a practical impact on the behavior that relies on the working memory mechanism.
This clear gap in the fast and slow time scales can be recast as \emph{extended normal hyperbolicity} of the slow manifold by relaxing the zero real part to a separation of time scales (reciprocal of eigenvalues or Lyapunov exponents).
In other words, the attractive flow normal to the manifold needs to be uniformly faster than the flow on the manifold.

By taking the limit of the slow flow on the manifold to arbitrarily long time constant (i.e., to zero flow), we achieve the reversal of the persistent manifold theorem.
\begin{prop}[Revival of continuous attractor (informal)]\label{prop:revival}
Let $\manifold_\epsilon$ be a connected, compact, slow manifold with extended normal hyperbolicity. % in the neighborhood of a continuous attractor.
Let the uniform norm of the flow tangent to the manifold be $\eta$.
There exist a perturbation with uniform norm at most $\eta$ that induces a bifurcation to a continuous attractor manifold $\manifold_0$ diffeomorphic to $\manifold_\epsilon$.
\end{prop}

The uniform norm of vector field on the manifold is a useful measure of distance from a continuous attractor.
It can also be used to bound the memory performance on the short-time scale. % based on the uniform bound of the slow flow.
Let $\vx_0 \in \manifold$, and $\phi = \vp\vert_\manifold$ be the flow restricted to the manifold.
The average deviation from initial memory $\vx_0$ over time is bounded linearly
\begin{align}\label{eq:distance:ub}
\frac{1}{\manifold}\int_\manifold
%\frac{1}{T}\int_0^T
\abs{\vx(t, \vx_0) - \vx_0}\,
%\dm{t}
\dm{\vx_0}
\leq t\uniformNorm{\phi}
\end{align}

\subsection{Relevance of dynamics on the slow manifold in the asymptotic time scale}\label{sec:attractor_bif}
While the uniform norm gives insight into short time scale behavior, we can expect that working memory tasks generalize to longer durations~\citep{Park2023a}.
Long-time scale behavior of the slow manifold is dominated by the stability structure, i.e., the topology of the dynamics.
Although we have seen numerous topologies in Sec.~\ref{sec:critique}, dynamical systems theory says that they are fundamentally limited, especially in low-dimensions.
%Understanding attractors and their bifurcation structure is crucial in neuroscience because they provide a blueprint for how neural activity can remain stable and robust even in the face of disruptions.
%This resilience is fundamental for cognitive functions, learning, and memory. 
%Thanks to Fenichel's Persistent Manifold Theorem, we can understand how these persistent pathways, or manifolds, survive even when the system undergoes  bifurcations.
%Essentially, this theorem assures us that the underlying structure of continuous attractors remains intact, maintaining a consistent topology despite the changes.
%The theory implies that in the space of dynamical systems, all systems in the neighbourhood of a continuous attractor all share the same topology for the attractive persistent invariant manifold and that the flow on the manifold is slow.
For a ring attractor this implies that the stability structure of the invariant manifold is either
(1) composed of an equal number of stable fixed points and saddle nodes, placed alternatingly and with connecting orbits, or (2) a limit cycle.
%saddle node with homoclinic orbit: with noise equivalent to a limit cycle
For 2 dimensional attractors stable fixed points and saddle nodes can coexist with limit cycles.
In more complex scenarios, such as a two-dimensional attractor, stable fixed points and saddle nodes can coexist with limit cycles, creating a rich tapestry of possible neural states.
For example, the dynamics on a torus manifold can be described by Kolmogorov-Arnold-Moser (KAM) theory.
%For higher dimensional attractors, there is the possibility of chaos emerging, but we conjuncture that the bifurcations leading to such behavior are a measure zero set.
%\mpcomment{refer to later section on generalization performance?}

%No matter the dimension, the essential takeaway is that there will always be an attractive invariant manifold that mirrors the topology and dimension of the original continuous attractor.
%This means that, even with perturbations, neural states aren't drastically altered from where they would have been, maintaining a semblance of the original flow.
% the compact case: the invariant manifolds are diffeomorphic to the original one. So neural states aren’t too far off from where they would have been before the perturbation.
%\mpcomment{This subsection is very dry. Make it sound cool and also explain why these are important considerations in the context of neuroscience.}

\section{Numerical Experiments on Task-optimized Recurrent Networks}\label{sec:experiments}
% Continuous attractor approximations} %from trained RNNs

<<<<<<< HEAD
Recurrent neural networks (RNNs) are universal approximators of dynamical systems \citep{doya1993, schafer2006recurrent} and should therefore be able to approximate continuous attractors. \mpcomment{I disagree that it is!! It is a universal approximators of bounded length sequence-to-sequence transformations, not dynamical systems. Guillermo?}
We will identify the solution type (the topology of the dynamics) of trained RNNs to gain insights into its performance, error patterns, generalization capabilities, and, ultimately, proximity to a continuous attractor.
%\mpcomment{what is a solution type?}
Leveraging a fast-slow decomposition methodology, premised on the assumption of normal hyperbolicity within the system, we first identify the slow manifold through a velocity bound criterion, and then identify the slow flow by its asymptotic behavior.


Understanding the implemented computation in neural systems in terms of dynamical systems has a well-established practice \citep{seung1996, sompolinsky1988}.
Researchers have attempted to understand optimized neural networks through nonlinear dynamical systems analysis \citep{sussillo2013blackbox, sussillo2014, barak2013, driscoll2022, maheswaranathan2019universality, cueva2019headdirection, cueva2021continuous} and to compare those artificial networks to biological circuits \citep{mante2013context, remington2018flexible, ghazizadeh2021slow}.
=======
While our theory describes the abundance of approximate continuous attractors in the vicinity of a continuous attractor, it does not imply that there are no approximate solutions away from continuous attractors.
We use task-optimized recurrent neural networks (RNNs) as means to searching for plausible solutions for analog memory with ring topology.
We will train a diverse set of RNNs, then identify the solution type of trained RNNs to gain insights into its performance, error patterns, generalization capabilities, and, ultimately, proximity to a continuous attractor.
%Recurrent neural networks (RNNs) are universal approximators of dynamical systems \citep{doya1993, schafer2006recurrent} and should therefore be able to approximate continuous attractors. \mpcomment{I disagree that it is!! It is a universal approximators of bounded length sequence-to-sequence transformations, not dynamical systems. Guillermo?}
%Leveraging a fast-slow decomposition methodology, premised on the assumption of normal hyperbolicity within the system, we first identify the slow manifold through a velocity bound criterion, and then identify the slow flow by its asymptotic behavior.

Understanding the implemented computation in neural systems in terms of dynamical systems has a well-established practice~\citep{seung1996,sompolinsky1988}.
Researchers have attempted to understand optimized neural networks through nonlinear dynamical systems analysis~\citep{sussillo2013blackbox,sussillo2014,barak2013,driscoll2022,maheswaranathan2019universality,cueva2019headdirection,cueva2021continuous} and to compare those artificial networks to biological circuits~\citep{mante2013context,remington2018flexible,ghazizadeh2021slow}.
>>>>>>> 1db88678
% 
Previously, systematic analysis of the variability in network dynamics has been surveyed in vanilla RNNs and variations in dynamical solutions over architecture and nonlinearity have been quantified~\citep{sussillo2013blackbox,mante2013context,yang2019task,maheswaranathan2019universality,driscoll2022}.
Furthermore, the spectrum of how RNNs may hold memory has been addressed~\citep{orhan2019diverse}.
%comparing artificial network representations to neural data
We therefore investigated to what extent training RNNs on a task uniquely determines the low-dimensional dynamics, independent of neural architectures.

\mpcomment{move the following to the end or conclusion}
Through a series of experiments of training RNNs on two tasks with various architectures, sizes and activation functions, we shed light on the intricate workings of neural networks when confronted with continuous-variable tasks.
Amidst the variability of solutions, we observe that all trained networks share the universal feature of having a slow invariant manifold with the same topology as the variable on which the computation relies.
This empirical evidence strongly corroborates our proposed theory of continuous memory.

\subsection{Model Architectures and Training Procedure}
We examined vanilla continuous-time RNNs for this work.
The time discretized version of RNN network activity is given by
\begin{equation}
  \begin{aligned}
	\vx_t &= f(\win \vI_t + \vW \vx_{t-1} + \vb) + \zeta \label{eq:RNN:discrete}\\
	\vy_t &= \wout \vx_t + \bout
  \end{aligned}
\end{equation}
where $\vx_t \in \reals^d$ is the hidden state, 
$\vy_t $ is the readout, 
$\vI_t \in \reals^K$ is the input,
$f\colon \reals \to \reals$ an activation function which acts on each of the hidden dimension, 
private noise variable $\zeta\sim\mathcal{N}(0,\nicefrac{1}{100})$, and %$\zeta\sim \mathcal{N}(0, .001)$
$\vW, \vb, \win, \wout, \bout$ are parameters.
Assuming an Euler integration with unit time step, the discrete-time RNN of \eqref{eq:RNN:discrete} corresponds to the ODE:
\begin{align}
    \dot{\vx} &= -\vx + f(\win \vI + \vW \vx + \vb) + \sigma \eta(t). \label{eq:RNN:continuous}
\end{align}
where  $\eta (t)$ is white noise.

The loss $L$ to be minimized was computed by time-averaging the squared errors between the network output $y(t)$ and the target output $\hat y(t)$.
\begin{equation}\label{eq:loss}
L_{MSE} \coloneqq \langle m_{i,t}(y_{i,t}-\hat y_{i,t})^2\rangle_{i,t}
\end{equation}
with $i$  the index of the output units and $t$  the index for time.
 We implemented a mask, $m_{i,t}$, for modulating the loss with respect to certain time intervals.


We trained 10 networks for every combination of the following parameters:
 ReLU, tanh and rectified tanh activation functions and
 number of units/neurons (32, 64, 128, 256).
% , and activity regularization ($10^{-3}, 0, 1$).
%
All networks were trained using stochastic gradient descent with Adam with $\beta_1=0.9$ and $\beta_2=0.999$  for 5,000 iterations with a batch size of 64. % and a stopping criterion............. % and training was run until no decrease in the loss occurred for 100 epochs

%To avoid overly complex solutions that do not generalize well for longer trials, we penalized high activity using an L2 regularization on the hidden activity $x_t$.
%%We trained networks with regularizer
%The hyperparameter selection criterion for regularization was the highest level of regularization that ...............
%We found the highest level regularization that ...............


%\subsection{Fast-slow decomposition: Unpacking the slow manifolds in trained RNNs} %from trained RNNs
% separate the time scales to obtain the fast flow normal to the ``ghost'' continuous attractor (a.k.a. slow manifold) and the slow flow within
%intro:
%-goal: to identify the solution type of a trained RNN + understand it's performance/errors/generalization/closeness to a CA
%-how through a fast-slow decomposition, based on the assumption that there is normal hyperbolicity in the system  


 %method
 \subsection{Fast-slow decomposition}\label{sec:fastslowmethod}
For each trained network, we find the slow manifold  by integrating the autonomous dynamics and we select the parts of the trajectory that have speed slower than a threshold.
%
%We assess the intrinsic dimensionality of the manifold with the Method Of Moments algorithm \citep{amsaleg2018extreme, altan2021estimating}.
In the cases that we identify a one dimensional invariant manifold $\manifold$, we parametrize it by fitting a cubic spline with periodic boundary constraints to these points (black line in Fig.~\ref{fig:fastslow_decomposition}A and B).
Alternatively, we identify the points along the trajectories that are the closest to a set of point in the output space relevant to the task after convergence, i.e. on the unit ring.
%Finally, we find the stable fixed points through a threshold on the 
Finally, we find the fixed points on the invariant ring by identifying regions where the direction of the flow flips for a dense set of points on the found invariant manifold.
We assess the direction through projection onto the output mapping and calculating the angular flow.
Stable fixed points are identified where the flow directions are both pointing towards this flip point, 
while saddle nodes are identified wherethey are pointing away (filled and hollow circles Fig.~\ref{fig:fastslow_decomposition}A and B for stable and saddle fixed points respectively).
We find that long integrated trajectories of the network converge to the found stable fixed points through this independent method.


\subsection{Variability in the topologies of the networks}\label{sec:topologies}
In this section, we dissect the dynamics of RNNs by segregating time scales to delineate the rapid flow normal to the ``ghost" continuous attractor, also known as the slow manifold, and the slow flow within.
We want to investigate how networks might solve tasks.
While previous studies have primarily focused on simple tasks that can be solved with fixed points, there remains a gap in comprehensively extracting the mechanisms underlying network implementations \citep{sussillo2013blackbox}.
We address this gap by investigating the internal mechanisms of neural network solvers for tasks involving continuous variables. Building upon prior work, which has shown networks' capabilities on such tasks, we trained RNNs to either
(1) estimate head direction through integration of angular velocity \citep{cueva2019headdirection, cueva2021continuous}
and (2) perform a memory guided saccade task for a ring variable \citep{wimmer2014}.

%Fig 4
\begin{figure}[tbhp]
  \centering
  \includegraphics[width=\textwidth]{fastslow_decomposition}
  \caption{Slow manifold approximation of different trained networks on the memory guided saccade and angular velocity integration tasks.
 (A1) Example of a trajectory on the  angular velocity integration task.
 (A2)  Example of a trajectory on the  memory guided saccade task.
 (B) An example fixed point type solution to the memory guided saccade task.
 (C) An example found solution to the angular velocity integration task.
 (D) An example slow torus type solution to the memory guided saccade task.
}
  \label{fig:fastslow_decomposition}
\end{figure}


All solutions involve a slow manifold with the same topology as the relevant variable in the task.  %let's see about this....
The different solutions are different in their asymptotic dynamics (Fig.~\ref{fig:fastslow_decomposition}).
The most often found solution is of the type \emph{fixed point ring manifold} (Fig.~\ref{fig:fastslow_decomposition}A and B).
  
   
Less commonly found topologies include slow limit cycles (Fig.~\ref{fig:fastslow_decomposition}C) and a slow torus around a repulsive ring invariant manifold (Fig.~\ref{fig:fastslow_decomposition}D).
 These solutions are consistent with both observations of the possibility of uasing non-constant dynamics for memory storage \citep{hirsch1995computing,Park2023a} and neuronal circuits underlying persistent representations despite time varying activity \citep{druckmann2012neuronal}.
  



\subsection{Universality amongst good solutions}

%to what extent does training neural networks to solve simple tasks, prevalent in neuroscientific studies, uniquely determine the low-dimensional dynamics independent of neural architectures?
%are the learned dynamics highly sensitive to different neural architectures?

The fixed point topologies show a lot of variation across networks (Fig.~\ref{fig:fastslow_decomposition}A and B),
 much like the systems next to continuous attractors (Fig.~\ref{fig:lara_bifurcations} and Fig.~\ref{fig:bio_rings}).

 
 Previously, it has been observed that  fixed point analysis  has as a major limitation, namely, that the number of fixed points must be the equal across compared networks  \citep{maheswaranathan2019universality}.
Our methodology effectively addresses and overcomes this limitation.
The universal structure of continuous attractor approximations as slow invariant manifolds allows us to connect different topologies as \textbf{approximate continuous attractors} (Sec.~\ref{sec:attractor_bif}). \mpcomment{rephrase?}

%
%
\subsection{Infinite horizon computation in a bounded state space}\label{sec:inhoco}

Both sequential and nearly persistent solutions are part of a spectrum that emerges naturally in trained networks under different conditions \citep{orhan2019diverse}.
We describe the general implementational principles of robust, timing-independent (infinite horizon) neural computation.
If a system is implementing such a computation, on a compact domain, the state will evolve to an attractor state inside the chain-recurrent recurrent set.
This implies that the only possible implementation of a continuous valued memory that can be decoded linearly is the (approximate) continuous attractor.






\section{Generalization properties}

%distinct topology of these dynamics implies qualitatively different behaviors in the asymptotic limit of time

Animals are trained on a task for finite time and it is therefore unclear that they learn the intended computation or just a finite time approximation of it.
The same is the case for the trained networks.
We will investigate to what extent the networks have the intended memory necessary for the task or whether they implement it on the timescale on which they have been trained.

%Our theory shows that not all continuous attractors are born equal, and that there are gracefully degrading continuous attractors.
%In finite time, trajectories are well-behaved, contrary to the asymptotic behavior captured by the Lyapunov exponents.
%Animal behavior is finite time in nature and the longer the temporal distance the harder it is to learn temporal dependencies in general.

%generalization
%\subsection{Different topologies have different generalization properties}
\subsection{Generalization properties of continuous attractor approximations}\label{sec:generalization}
%, and thus a corresponding pattern of error in temporal generalization

The two possible approximations of a ring attractor discussed in Sec.~\ref{sec:critique} exhibit markedly distinct generalization characteristics.
Approximating the system as a limit cycle results in memory that gradually diminishes over time.
Conversely, the alternative approximation's memory states are contingent upon the quantity and positioning of stable fixed points within the system.
We will in detail describe the generaralization properties of the trained networks on the angular velocity integration task.
We tested all networks with a validation set and took a cutoff for the normalized MSE for the networks we consider for the analysis at -20dB (Fig.~\ref{fig:angular_loss}C).

Looking beyond the finite timescale provides valuable insights into the network's ability to store information.% and how this ability degrades across different perturbations.
We want in particular to investigate the angular memory capacities of the trained networks.
We will assess this capacity at two different time-scales:  asymptotic and finite time.


\begin{figure}[tbhp]
  \centering
  \includegraphics[width=\textwidth]{angular_losses2}
  \caption{The different measures for memory capacity reflect the generalization properties implied by the topology of the found solution.
  (A) The average accumulated angular error versus the uniform norm on the vector field (left and right hand side of Eq.~\ref{eq:distance:ub}, respectively), shown for finite time ($T_1$ indicated with filled markers and at asymptotic time (with hollow markers).
  (B) The memory capacity versus the average accumulated angular error.
  (C) The number of fixed points versus average accumulated angular error.
  (D) The  average accumulated angular error over time for two selected networks, indicated with the blue and orange arrows in (C).
  (E) Network performance.
  }
  \label{fig:angular_loss}
\end{figure}




 
%method
\paragraph{Finite time}
%We measure the error on the finite timescale as follows.

Aside from the angular velocity integration component of the task, the trained networks learn to store amemory of an angular variable.
We assess the performance of the network to store the memory of angle over time.
The networks typically perform well on the timescale on which they have been trained $T_1=256$ time steps ( Fig.~\ref{fig:angular_loss}E).
%
%uniform bound
%infinite norm
This loss is bounded by the uniform norm of the vector field  on the invariant manifold (Fig.~\ref{fig:angular_loss}A,  see Sec.Supp.~\ref{sec:supp:vf} and \ref{sec:app:bouding}).



\paragraph{Asymptotic time}

For the asymptotic time-scale the asymptotic behavior of the system dominates and we identify the network behavior through its $\omega$-limit sets.
For a one dimensional system this will either be fixed points or a limit cycle.
For a set of fixed points the maximal error is given by the maximal distance to the next fixed point while for a limit cycle this will always be $\pi$.
We identify the location of the fixed points as described in Sec.~\ref{sec:fastslowmethod}.


Besides the maximal error that the network will make in the asymptotic limit, we can also characterize how many different angles the network would confuse in the asymptotic limit.
We construct a probability distribution of what part of state space we end up in at infinite time through the calculation of the size of the basins of attraction of stable fixed points as a proportion of the ring.
Finally, we characterize the memory capacity of the network through calculating the entropy of this probability distribution (see Sec.Supp.~\ref{sec:supp:boa}).



The mean accumulated error at the time at which the task was trained has a linear relationship with the number of fixed points (Fig.~\ref{fig:angular_loss}C).
Furthermore, this error is bounded by the mean distance between stable and unstable fixed points (red dots in Fig.~\ref{fig:angular_loss}C).
This is another indication that the networks rely on a ring invariant manifold to implement the task.
Networks with different number of fixed points might have the same performance on the finite time scale ($T_1$), but have vastly different generalization properties because they differ in the number of fixed points (Fig.~\ref{fig:angular_loss}D).




\subsection{Converse Theory}\label{sec:converse}
In Sec.~\ref{sec:ras}, we presented a theory of approximate solutions in the neighborhood of continuous attractors.
When are approximate solutions to the analog working memory problem near a continuous attractor?
We posit that there are four conditions:
\begin{enumerate}[label=\textbf{(C\arabic*)}]
\item sufficiently smooth approximate bijection between neural activity and the memory content, \label{converse:bijection}
\item the speed of drift of memory content is bounded, \label{converse:persistent}
\item robustness against state (S-type) noise, and \label{converse:Stype}
\item robustness against dynamical (D-type) noise \label{converse:Dtype}
\end{enumerate}
The correspondence implied by \ref{converse:bijection} translate to, the existence of a manifold in the neural activity space with the same topology as the memory content.
The persistence \ref{converse:persistent} requires that the flow on the manifold is slow and bounded.
The S-type robustness \ref{converse:Stype} implies non-expansive flow, that is, non-positive Lyapunov exponents.
Along with the D-type robustness \ref{converse:Dtype}, it implies the manifold is ``attractive'', and it is normally hyperbolic.
Then, there exists a smooth function with a uniform norm matching the slowness on the manifold such that when added makes it a continuous attractor.
For the RNN experiments, we added state-noise while training using stochastic gradient descent, satisfying \ref{converse:Stype} and \ref{converse:Dtype}.
Although the stochastic optimization cannot lead to the continuous attractor solution, it gets to the neighborhood where there are approximate solutions.
Note that effectively feedforward solutions~\citep{Goldman2009} do not satisfy \ref{converse:bijection}.

\section{Discussion}
The attractive manifold of equilibria in continuous attractor networks provide continuous memory.
Although the corresponding configurations are measure zero, we showed that  when the invariant manifold theorem holds, the finite time behavior of the trajectories only slowly break down.
We investigated the neighborhood of the continuous attractor networks and analyzed diverse bifurcations in various example systems.
There were surprisingly diverse bifurcations that the network visits in the presence of stochasticity in synapses and learning signals.


Training RNNs on tasks involving continuous variables results in a great variety of solutions.
As the theory predicts, trained networks have an attractive ring invariant manifold.
 Nevertheless, within this variability, we can identify common structures.
The topological structure of the found solutions indeed implies how well a network can perform generalization for longer times.

%limitations
We did not in explicitly describe the topology and dimensionality of the identified invariant manifolds, yet the results indicate that most solutions have a ring invariant manifold with a slow flow on it.
Altough for well-trained networks this seperation of timescale exists, the analysis methods are not guaranteed to work for systems without a fast-slow decomposition.

%error-correcting
Previous psychophysical, theoretical, and neurophysiological work has shown noise in neural activity can cause memories to diffuse away from their original representation, leading to errors in working memory.
Discrete attractor dynamics can counteract this noise by pulling memories towards a few stable representations \citep{panichello2019}.
The found solutions might reflect the trade-off between robustness to noise and the ability to store continuous variables.



%In this study, we did not impose any additional structural constraints on the RNNs during training.
%It would be interesting to investigate how such constraints might affect the representation and computation in the trained RNNs.


%\subsection{Implications for Neuroscience}\label{sec:imp:neuroscience}

%some remarks on the structure? maybe just leave out for now
%The conditions for normally hyperbolic continuous attractors are favorable in the recurrent neuronal networks: (1) mutual inhibition is widely present and evidence points to inhibition dominated dynamics,
%(2) the neural state space is bounded due to physiological constraints, namely by a non-negative firing rate below and a maximum firing rate above.





% We have derived a general theory that describes the loss landscape of RNNs around continuous attractor solutions.
% This theory implies that backpropagating gradient does not explode for systems near compact continuous attractors because of divergent dynamics.
% This insight also suggests that there can exist homeostatic mechanisms for certain implementations of continuous attractors that maintain the structure of the attractor sufficiently for the neural computation it is used in, which we demonstrate in a simple network. 

%\begin{ack}
%Use unnumbered first level headings for the acknowledgments. All acknowledgments go at the end of the paper before the list of references. Moreover, you are required to declare
%funding (financial activities supporting the submitted work) and competing interests (related financial activities outside the submitted work).
%More information about this disclosure can be found at: \url{https://neurips.cc/Conferences/2023/PaperInformation/FundingDisclosure}.
%
%
%Do {\bf not} include this section in the anonymized submission, only in the final paper. You can use the \texttt{ack} environment provided in the style file to autmoatically hide this section in the anonymized submission.
%\end{ack}


%\section*{References}
%The natbib package will be loaded for you by default. Citations may be author/year or numeric, as
%long as you maintain internal consistency. As to the format of the references themselves, any style is
%acceptable as long as it is used consistently

%References follow the acknowledgments in the camera-ready paper. Use unnumbered first-level heading for
%the references. Any choice of citation style is acceptable as long as you are
%consistent. It is permissible to reduce the font size to \verb+small+ (9 point)
%when listing the references.
%Note that the Reference section does not count towards the page limit.
%\medskip

\small

\newpage
\bibliographystyle{abbrvnat}
\bibliography{../cit,../catniplab}
%


%%%%%%%%%%%%%%%%%%%%%%%%%%%%%%%%%%%%%%%%%%%%%%%%%%%%%%%%%%%%

\newpage
\section*{NeurIPS Paper Checklist}

%%%% BEGIN INSTRUCTIONS %%%
%The checklist is designed to encourage best practices for responsible machine learning research, addressing issues of reproducibility, transparency, research ethics, and societal impact. Do not remove the checklist: {\bf The papers not including the checklist will be desk rejected.} The checklist should follow the references and precede the (optional) supplemental material.  The checklist does NOT count towards the page
%limit. 
%
%Please read the checklist guidelines carefully for information on how to answer these questions. For each question in the checklist:
%\begin{itemize}
%    \item You should answer \answerYes{}, \answerNo{}, or \answerNA{}.
%    \item \answerNA{} means either that the question is Not Applicable for that particular paper or the relevant information is Not Available.
%    \item Please provide a short (1–2 sentence) justification right after your answer (even for NA). 
%   % \item {\bf The papers not including the checklist will be desk rejected.}
%\end{itemize}
%
%{\bf The checklist answers are an integral part of your paper submission.} They are visible to the reviewers, area chairs, senior area chairs, and ethics reviewers. You will be asked to also include it (after eventual revisions) with the final version of your paper, and its final version will be published with the paper.
%
%The reviewers of your paper will be asked to use the checklist as one of the factors in their evaluation. While "\answerYes{}" is generally preferable to "\answerNo{}", it is perfectly acceptable to answer "\answerNo{}" provided a proper justification is given (e.g., "error bars are not reported because it would be too computationally expensive" or "we were unable to find the license for the dataset we used"). In general, answering "\answerNo{}" or "\answerNA{}" is not grounds for rejection. While the questions are phrased in a binary way, we acknowledge that the true answer is often more nuanced, so please just use your best judgment and write a justification to elaborate. All supporting evidence can appear either in the main paper or the supplemental material, provided in appendix. If you answer \answerYes{} to a question, in the justification please point to the section(s) where related material for the question can be found.
%
%IMPORTANT, please:
%\begin{itemize}
%    \item {\bf Delete this instruction block, but keep the section heading ``NeurIPS paper checklist"},
%    \item  {\bf Keep the checklist subsection headings, questions/answers and guidelines below.}
%    \item {\bf Do not modify the questions and only use the provided macros for your answers}.
%\end{itemize} 
% 

%%% END INSTRUCTIONS %%%


\begin{enumerate}

\item {\bf Claims}
    \item[] Question: Do the main claims made in the abstract and introduction accurately reflect the paper's contributions and scope?
    \item[] Answer: \answerYes{} % Replace by \answerYes{}, \answerNo{}, or \answerNA{}.
    \item[] Justification: The theoretical and experimental results match and we provide various examples that indicate that they generalize to other settings.
    \item[] Guidelines:
    \begin{itemize}
        \item The answer NA means that the abstract and introduction do not include the claims made in the paper.
        \item The abstract and/or introduction should clearly state the claims made, including the contributions made in the paper and important assumptions and limitations. A No or NA answer to this question will not be perceived well by the reviewers. 
        \item The claims made should match theoretical and experimental results, and reflect how much the results can be expected to generalize to other settings. 
        \item It is fine to include aspirational goals as motivation as long as it is clear that these goals are not attained by the paper. 
    \end{itemize}

\item {\bf Limitations}
    \item[] Question: Does the paper discuss the limitations of the work performed by the authors?
    \item[] Answer: \answerYes{} % Replace by \answerYes{}, \answerNo{}, or \answerNA{}.
    \item[] Justification: We report on the limitations of the analysis in the discussion section.
    \item[] Guidelines:
    \begin{itemize}
        \item The answer NA means that the paper has no limitation while the answer No means that the paper has limitations, but those are not discussed in the paper. 
        \item The authors are encouraged to create a separate "Limitations" section in their paper.
        \item The paper should point out any strong assumptions and how robust the results are to violations of these assumptions (e.g., independence assumptions, noiseless settings, model well-specification, asymptotic approximations only holding locally). The authors should reflect on how these assumptions might be violated in practice and what the implications would be.
        \item The authors should reflect on the scope of the claims made, e.g., if the approach was only tested on a few datasets or with a few runs. In general, empirical results often depend on implicit assumptions, which should be articulated.
        \item The authors should reflect on the factors that influence the performance of the approach. For example, a facial recognition algorithm may perform poorly when image resolution is low or images are taken in low lighting. Or a speech-to-text system might not be used reliably to provide closed captions for online lectures because it fails to handle technical jargon.
        \item The authors should discuss the computational efficiency of the proposed algorithms and how they scale with dataset size.
        \item If applicable, the authors should discuss possible limitations of their approach to address problems of privacy and fairness.
        \item While the authors might fear that complete honesty about limitations might be used by reviewers as grounds for rejection, a worse outcome might be that reviewers discover limitations that aren't acknowledged in the paper. The authors should use their best judgment and recognize that individual actions in favor of transparency play an important role in developing norms that preserve the integrity of the community. Reviewers will be specifically instructed to not penalize honesty concerning limitations.
    \end{itemize}

\item {\bf Theory Assumptions and Proofs}
    \item[] Question: For each theoretical result, does the paper provide the full set of assumptions and a complete (and correct) proof?
    \item[] Answer: \answerTODO{} % Replace by \answerYes{}, \answerNo{}, or \answerNA{}.
    \item[] Justification: \justificationTODO{}
    \item[] Guidelines:
    \begin{itemize}
        \item The answer NA means that the paper does not include theoretical results. 
        \item All the theorems, formulas, and proofs in the paper should be numbered and cross-referenced.
        \item All assumptions should be clearly stated or referenced in the statement of any theorems.
        \item The proofs can either appear in the main paper or the supplemental material, but if they appear in the supplemental material, the authors are encouraged to provide a short proof sketch to provide intuition. 
        \item Inversely, any informal proof provided in the core of the paper should be complemented by formal proofs provided in appendix or supplemental material.
        \item Theorems and Lemmas that the proof relies upon should be properly referenced. 
    \end{itemize}

    \item {\bf Experimental Result Reproducibility}
    \item[] Question: Does the paper fully disclose all the information needed to reproduce the main experimental results of the paper to the extent that it affects the main claims and/or conclusions of the paper (regardless of whether the code and data are provided or not)?
    \item[] Answer: \answerYes{} % Replace by \answerYes{}, \answerNo{}, or \answerNA{}.
    \item[] Justification: We report on all the analysis step decisions that might affect the results.
    \item[] Guidelines:
    \begin{itemize}
        \item The answer NA means that the paper does not include experiments.
        \item If the paper includes experiments, a No answer to this question will not be perceived well by the reviewers: Making the paper reproducible is important, regardless of whether the code and data are provided or not.
        \item If the contribution is a dataset and/or model, the authors should describe the steps taken to make their results reproducible or verifiable. 
        \item Depending on the contribution, reproducibility can be accomplished in various ways. For example, if the contribution is a novel architecture, describing the architecture fully might suffice, or if the contribution is a specific model and empirical evaluation, it may be necessary to either make it possible for others to replicate the model with the same dataset, or provide access to the model. In general. releasing code and data is often one good way to accomplish this, but reproducibility can also be provided via detailed instructions for how to replicate the results, access to a hosted model (e.g., in the case of a large language model), releasing of a model checkpoint, or other means that are appropriate to the research performed.
        \item While NeurIPS does not require releasing code, the conference does require all submissions to provide some reasonable avenue for reproducibility, which may depend on the nature of the contribution. For example
        \begin{enumerate}
            \item If the contribution is primarily a new algorithm, the paper should make it clear how to reproduce that algorithm.
            \item If the contribution is primarily a new model architecture, the paper should describe the architecture clearly and fully.
            \item If the contribution is a new model (e.g., a large language model), then there should either be a way to access this model for reproducing the results or a way to reproduce the model (e.g., with an open-source dataset or instructions for how to construct the dataset).
            \item We recognize that reproducibility may be tricky in some cases, in which case authors are welcome to describe the particular way they provide for reproducibility. In the case of closed-source models, it may be that access to the model is limited in some way (e.g., to registered users), but it should be possible for other researchers to have some path to reproducing or verifying the results.
        \end{enumerate}
    \end{itemize}


\item {\bf Open access to data and code}
    \item[] Question: Does the paper provide open access to the data and code, with sufficient instructions to faithfully reproduce the main experimental results, as described in supplemental material?
    \item[] Answer: \answerNo{} % Replace by \answerYes{}, \answerNo{}, or \answerNA{}.
    \item[] Justification: Although we do not provide open access to the data and code, we strive to make it available as soon as possible.
    \item[] Guidelines:
    \begin{itemize}
        \item The answer NA means that paper does not include experiments requiring code.
        \item Please see the NeurIPS code and data submission guidelines (\url{https://nips.cc/public/guides/CodeSubmissionPolicy}) for more details.
        \item While we encourage the release of code and data, we understand that this might not be possible, so “No” is an acceptable answer. Papers cannot be rejected simply for not including code, unless this is central to the contribution (e.g., for a new open-source benchmark).
        \item The instructions should contain the exact command and environment needed to run to reproduce the results. See the NeurIPS code and data submission guidelines (\url{https://nips.cc/public/guides/CodeSubmissionPolicy}) for more details.
        \item The authors should provide instructions on data access and preparation, including how to access the raw data, preprocessed data, intermediate data, and generated data, etc.
        \item The authors should provide scripts to reproduce all experimental results for the new proposed method and baselines. If only a subset of experiments are reproducible, they should state which ones are omitted from the script and why.
        \item At submission time, to preserve anonymity, the authors should release anonymized versions (if applicable).
        \item Providing as much information as possible in supplemental material (appended to the paper) is recommended, but including URLs to data and code is permitted.
    \end{itemize}


\item {\bf Experimental Setting/Details}
    \item[] Question: Does the paper specify all the training and test details (e.g., data splits, hyperparameters, how they were chosen, type of optimizer, etc.) necessary to understand the results?
    \item[] Answer: \answerYes{} % Replace by \answerYes{}, \answerNo{}, or \answerNA{}.
    \item[] Justification: These are reported in detail in the Supplemental.
    \item[] Guidelines:
    \begin{itemize}
        \item The answer NA means that the paper does not include experiments.
        \item The experimental setting should be presented in the core of the paper to a level of detail that is necessary to appreciate the results and make sense of them.
        \item The full details can be provided either with the code, in appendix, or as supplemental material.
    \end{itemize}

\item {\bf Experiment Statistical Significance}
    \item[] Question: Does the paper report error bars suitably and correctly defined or other appropriate information about the statistical significance of the experiments?
    \item[] Answer: \answerNA{} % Replace by \answerYes{}, \answerNo{}, or \answerNA{}.
    \item[] Justification: We do not consider error bars in the paper.
    \item[] Guidelines:
    \begin{itemize}
        \item The answer NA means that the paper does not include experiments.
        \item The authors should answer "Yes" if the results are accompanied by error bars, confidence intervals, or statistical significance tests, at least for the experiments that support the main claims of the paper.
        \item The factors of variability that the error bars are capturing should be clearly stated (for example, train/test split, initialization, random drawing of some parameter, or overall run with given experimental conditions).
        \item The method for calculating the error bars should be explained (closed form formula, call to a library function, bootstrap, etc.)
        \item The assumptions made should be given (e.g., Normally distributed errors).
        \item It should be clear whether the error bar is the standard deviation or the standard error of the mean.
        \item It is OK to report 1-sigma error bars, but one should state it. The authors should preferably report a 2-sigma error bar than state that they have a 96\% CI, if the hypothesis of Normality of errors is not verified.
        \item For asymmetric distributions, the authors should be careful not to show in tables or figures symmetric error bars that would yield results that are out of range (e.g. negative error rates).
        \item If error bars are reported in tables or plots, The authors should explain in the text how they were calculated and reference the corresponding figures or tables in the text.
    \end{itemize}

\item {\bf Experiments Compute Resources}
    \item[] Question: For each experiment, does the paper provide sufficient information on the computer resources (type of compute workers, memory, time of execution) needed to reproduce the experiments?
    \item[] Answer: \answerYes{} % Replace by \answerYes{}, \answerNo{}, or \answerNA{}.
    \item[] Justification: Yes, we have reported the computer resources in the Supplemental.
    \item[] Guidelines:
    \begin{itemize}
        \item The answer NA means that the paper does not include experiments.
        \item The paper should indicate the type of compute workers CPU or GPU, internal cluster, or cloud provider, including relevant memory and storage.
        \item The paper should provide the amount of compute required for each of the individual experimental runs as well as estimate the total compute. 
        \item The paper should disclose whether the full research project required more compute than the experiments reported in the paper (e.g., preliminary or failed experiments that didn't make it into the paper). 
    \end{itemize}
    
\item {\bf Code Of Ethics}
    \item[] Question: Does the research conducted in the paper conform, in every respect, with the NeurIPS Code of Ethics \url{https://neurips.cc/public/EthicsGuidelines}?
    \item[] Answer: \answerYes{} % Replace by \answerYes{}, \answerNo{}, or \answerNA{}.
    \item[] Justification: We have read the NeurIPS Code of Ethics and make sure to preserve anonimity.
    \item[] Guidelines:
    \begin{itemize}
        \item The answer NA means that the authors have not reviewed the NeurIPS Code of Ethics.
        \item If the authors answer No, they should explain the special circumstances that require a deviation from the Code of Ethics.
        \item The authors should make sure to preserve anonymity (e.g., if there is a special consideration due to laws or regulations in their jurisdiction).
    \end{itemize}


\item {\bf Broader Impacts}
    \item[] Question: Does the paper discuss both potential positive societal impacts and negative societal impacts of the work performed?
    \item[] Answer: \answerNA{} % Replace by \answerYes{}, \answerNo{}, or \answerNA{}.
    \item[] Justification: The paper is very theoretical and therefore, we do not expect any direct societal impact in the forseeable future.
    \item[] Guidelines:
    \begin{itemize}
        \item The answer NA means that there is no societal impact of the work performed.
        \item If the authors answer NA or No, they should explain why their work has no societal impact or why the paper does not address societal impact.
        \item Examples of negative societal impacts include potential malicious or unintended uses (e.g., disinformation, generating fake profiles, surveillance), fairness considerations (e.g., deployment of technologies that could make decisions that unfairly impact specific groups), privacy considerations, and security considerations.
        \item The conference expects that many papers will be foundational research and not tied to particular applications, let alone deployments. However, if there is a direct path to any negative applications, the authors should point it out. For example, it is legitimate to point out that an improvement in the quality of generative models could be used to generate deepfakes for disinformation. On the other hand, it is not needed to point out that a generic algorithm for optimizing neural networks could enable people to train models that generate Deepfakes faster.
        \item The authors should consider possible harms that could arise when the technology is being used as intended and functioning correctly, harms that could arise when the technology is being used as intended but gives incorrect results, and harms following from (intentional or unintentional) misuse of the technology.
        \item If there are negative societal impacts, the authors could also discuss possible mitigation strategies (e.g., gated release of models, providing defenses in addition to attacks, mechanisms for monitoring misuse, mechanisms to monitor how a system learns from feedback over time, improving the efficiency and accessibility of ML).
    \end{itemize}
    
\item {\bf Safeguards}
    \item[] Question: Does the paper describe safeguards that have been put in place for responsible release of data or models that have a high risk for misuse (e.g., pretrained language models, image generators, or scraped datasets)?
    \item[] Answer: \answerNA{} % Replace by \answerYes{}, \answerNo{}, or \answerNA{}.
    \item[] Justification: We do not rely on any pretrained language models, image generators, or scraped datasets.
    \item[] Guidelines:
    \begin{itemize}
        \item The answer NA means that the paper poses no such risks.
        \item Released models that have a high risk for misuse or dual-use should be released with necessary safeguards to allow for controlled use of the model, for example by requiring that users adhere to usage guidelines or restrictions to access the model or implementing safety filters. 
        \item Datasets that have been scraped from the Internet could pose safety risks. The authors should describe how they avoided releasing unsafe images.
        \item We recognize that providing effective safeguards is challenging, and many papers do not require this, but we encourage authors to take this into account and make a best faith effort.
    \end{itemize}

\item {\bf Licenses for existing assets}
    \item[] Question: Are the creators or original owners of assets (e.g., code, data, models), used in the paper, properly credited and are the license and terms of use explicitly mentioned and properly respected?
    \item[] Answer: \answerYes{} % Replace by \answerYes{}, \answerNo{}, or \answerNA{}.
    \item[] Justification: Yes, we rely on PyTorch and we cite it.
    \item[] Guidelines:
    \begin{itemize}
        \item The answer NA means that the paper does not use existing assets.
        \item The authors should cite the original paper that produced the code package or dataset.
        \item The authors should state which version of the asset is used and, if possible, include a URL.
        \item The name of the license (e.g., CC-BY 4.0) should be included for each asset.
        \item For scraped data from a particular source (e.g., website), the copyright and terms of service of that source should be provided.
        \item If assets are released, the license, copyright information, and terms of use in the package should be provided. For popular datasets, \url{paperswithcode.com/datasets} has curated licenses for some datasets. Their licensing guide can help determine the license of a dataset.
        \item For existing datasets that are re-packaged, both the original license and the license of the derived asset (if it has changed) should be provided.
        \item If this information is not available online, the authors are encouraged to reach out to the asset's creators.
    \end{itemize}

\item {\bf New Assets}
    \item[] Question: Are new assets introduced in the paper well documented and is the documentation provided alongside the assets?
    \item[] Answer: \answerNA{} % Replace by \answerYes{}, \answerNo{}, or \answerNA{}.
    \item[] Justification: The paper does not release new assets.
    \item[] Guidelines:
    \begin{itemize}
        \item The answer NA means that the paper does not release new assets.
        \item Researchers should communicate the details of the dataset/code/model as part of their submissions via structured templates. This includes details about training, license, limitations, etc. 
        \item The paper should discuss whether and how consent was obtained from people whose asset is used.
        \item At submission time, remember to anonymize your assets (if applicable). You can either create an anonymized URL or include an anonymized zip file.
    \end{itemize}

\item {\bf Crowdsourcing and Research with Human Subjects}
    \item[] Question: For crowdsourcing experiments and research with human subjects, does the paper include the full text of instructions given to participants and screenshots, if applicable, as well as details about compensation (if any)? 
    \item[] Answer: \answerNA{} % Replace by \answerYes{}, \answerNo{}, or \answerNA{}.
    \item[] Justification: The paper does not use any data from human subjects.
    \item[] Guidelines:
    \begin{itemize}
        \item The answer NA means that the paper does not involve crowdsourcing nor research with human subjects.
        \item Including this information in the supplemental material is fine, but if the main contribution of the paper involves human subjects, then as much detail as possible should be included in the main paper. 
        \item According to the NeurIPS Code of Ethics, workers involved in data collection, curation, or other labor should be paid at least the minimum wage in the country of the data collector. 
    \end{itemize}

\item {\bf Institutional Review Board (IRB) Approvals or Equivalent for Research with Human Subjects}
    \item[] Question: Does the paper describe potential risks incurred by study participants, whether such risks were disclosed to the subjects, and whether Institutional Review Board (IRB) approvals (or an equivalent approval/review based on the requirements of your country or institution) were obtained?
    \item[] Answer:  \answerNA{} % Replace by \answerYes{}, \answerNo{}, or \answerNA{}.
    \item[] Justification: The paper does not use any data from human subjects.
    \item[] Guidelines:
    \begin{itemize}
        \item The answer NA means that the paper does not involve crowdsourcing nor research with human subjects.
        \item Depending on the country in which research is conducted, IRB approval (or equivalent) may be required for any human subjects research. If you obtained IRB approval, you should clearly state this in the paper. 
        \item We recognize that the procedures for this may vary significantly between institutions and locations, and we expect authors to adhere to the NeurIPS Code of Ethics and the guidelines for their institution. 
        \item For initial submissions, do not include any information that would break anonymity (if applicable), such as the institution conducting the review.
    \end{itemize}

\end{enumerate}

\newpage
\appendix
%\section{Appendix / supplemental material}
\section*{Supplemental Material}
\setcounter{section}{0}
\renewcommand{\thefigure}{S\arabic{figure}} % figure numbering for supplement
\renewcommand{\thesection}{S\arabic{section}} % figure numbering for supplement

%RNNs are capable of learning complex patterns and relationships in the data, which makes them in particular useful as models for neural computations. This is achieved through the use of non-linear activation functions and the training of the network using backpropagation through time (BPTT).
%BPTT allows the network to adjust the weights of the connections between neurons based on the error signal that is propagated backwards through time. 
%%This makes them suitable models for 
%
%However, training RNNs using back-propagation through time to compute error-derivatives can be difficult.  Early attempts suffered from vanishing and exploding gradients \citep{kolen2001} and this meant that they had great difficulty learning long-term dependencies. 
%Many different methods have been proposed for overcoming this difficulty.


%\section{Persistence in non-differentiable vector fields}
%The applicability of the Persistence Theorem to non-differentiable vector fields would depend on the specific characteristics of the system and the nature of the non-differentiability.
%

\section{Experiments}
To computationally investigate the neighborhood of recurrent dynamical systems that implement continuous attractors, we investigate 5 RNNs that are known a priori to form 1 or 2 dimensional continuous attractors.
We consider two topologically distinct temporal integration tasks: (i) linear integration, and (ii) angular integration.
For all experiments we used single precision floating point arithmetic and PyTorch.
%In order to demonstrate the implications of the theory of the persistence of bounded continuous attractors, we rigorously test the predictions of the theory on the stability of the BLA.
% Our objective is to assess the practical implications of the theoretical findings of bounded continuous attractors in a small and tractable system, and second, to contribute empirical evidence that can help refine and extend existing theoretical frameworks. 
%




\paragraph{Bounded line attractor}\label{sec:bla}
Similarly as for UBLA, the BLA has a parameter that determines step size along line attractor $\alpha$. Analogously as for UBLA, these parameters determine the capacity of the network.
The inputs push the input along the line attractor in two opposite directions, see below. UBLA and BLA need to be initialized at $\beta(1,1)$ and $\tfrac{\beta}{2}(1,1)$, respectively, for correct decoding, i.e., output projection.
\begin{equation}\label{eq:bla}
\win = \alpha
\begin{pmatrix}
-1  &  1 \\
1  &  -1
\end{pmatrix}, \
\vW = 
\begin{pmatrix}
0  &  -1 \\
-1  &  0
\end{pmatrix}, \
\wout = \frac{1}{2\alpha}
\begin{pmatrix}
1  \\  -1 
\end{pmatrix}, \
\vb = \beta
\begin{pmatrix}
1 \\  1 
\end{pmatrix}, \
\bout = 0.
\end{equation}



\subsection{Bifurcation probability and random perturbations of BLA}
We consider all parametrized perturbations of the form $ \vW \leftarrow \vW + \vV$ for a random matrix $\vV\in \mathbb{R}^{2\times 2}$ to the BLA.
The BLA can bifurcate in the following systems, characterized by their invariant sets: a system with single stable fixed point, a system with three fixed points (one unstable and two stable) and  a system with two fixed points (one stable and the other a half-stable node) and a system with a (rotated) line attractor. 
Only the first two bifurcations (Fig.~\ref{fig:lara_bifurcations}A) can happen with nonzero chance for the type of random perturbations we consider.
The perturbations that leave the line attractor intact or to lead to a system with two fixed points have measure zero in the parameter space.
%The types of perturbation with measure zero are codimension 2 bifurcations.
The perturbation that results in one fixed point happen with probability $\frac{3}{4}$, while perturbations lead to a system with three fixed points with probability $\frac{1}{4}$, see Sec.~\ref{sec:supp:bla}.
The (local) %, in the case of the single fixed point)
 invariant manifold manifold is indeed persistent for the BLA and homeomorphic to the original (the bounded line).





\section{Bifurcation analysis of the line attractors}

%\subsection{Discrepancies between discrete and continuous RNNs}
%\label{sec:discrepancies}
%In the discrete time version of vanilla RNN \eqref{eq:RNN:discrete}, there can exist 2-period orbits, which are absent in the \eqref{eq:RNN:continuous} version.

\subsection{Unbounded line attractor}
%\label{sec:ubla}
%
%The parameters:
%\begin{equation}\label{eq:bla}
%\win = \alpha
%\begin{pmatrix}
%-1  &  1 \\
%1  &  -1
%\end{pmatrix}, \
%W = 
%\begin{pmatrix}
%0  &  1 \\
%1  &  0
%\end{pmatrix}, \
%\wout = \frac{1}{2\alpha}
%\begin{pmatrix}
%1  &  1 
%\end{pmatrix}, \
%\bout = -\frac{\beta}{\alpha}.
%\end{equation}
%
%The bias to the recurrent units is zero.


\paragraph{Stabilty of the fixed point with full support}
We investigate how perturbations to the bounded line affect the Lyapunov spectrum.
We calculate the eigenspectrum of the Jacobian:
\begin{align*}
\det [W' -(1+\lambda)\mathbb{I}] &= (\epsilon_{11}-1-\lambda)(\epsilon_{22}-1-\lambda)-(\epsilon_{12}+1)(\epsilon_{21}+1)\\
&=\lambda^2 - (2+\epsilon_{11}+\epsilon_{22})\lambda -\epsilon_{11}-\epsilon_{22}+\epsilon_{11}\epsilon_{22} -\epsilon_{12} - \epsilon_{21} - \epsilon_{12}\epsilon_{21}
\end{align*}

Let 
$u=- (2+\epsilon_{11}+\epsilon_{22})$
and 
$v=-\epsilon_{11}-\epsilon_{22}+\epsilon_{11}\epsilon_{22} -\epsilon_{12} - \epsilon_{21} - \epsilon_{12}\epsilon_{21}$

There are only two types of invariant set for the perturbations of the line attractor. Both have as invariant set a fixed point at the origin. What distinguishes them is that one type of perturbations leads to this fixed point being stable while the other one makes it unstable.



\subsection{Bounded line attractor}\label{sec:supp:bla}
%Another implementation of a perfect integrator: one which is bounded.

\paragraph{Input}
Parameter that determines step size along line attractor $\alpha$.
The size determines the maximum number of clicks as the difference between the two channels. 
This pushes the input along the line ``attractor" in two opposite directions, %what is the correct word for this type of invariant set?
see below.

%The parameters:
%\begin{equation}\label{eq:bla}
%\win = \alpha
%\begin{pmatrix}
%-1  &  1 \\
%1  &  -1
%\end{pmatrix}, \
%W = 
%\begin{pmatrix}
%0  &  -1 \\
%-1  &  0
%\end{pmatrix}, \
%\wout = \frac{1}{2\alpha}
%\begin{pmatrix}
%1  &  -1 
%\end{pmatrix}, \
%b = \beta
%\begin{pmatrix}
%1 \\  1 
%\end{pmatrix}, \
%\bout = 0.
%\end{equation}
%
%Needs to be initialized at $\tfrac{\beta}{2}(1,1)$ for correct decoding, i.e., output projection



\paragraph{Stability of the fixed points}
We perform the stability analysis for the part of the state space where $Wx>0$.
There, the Jacobian is
\begin{equation}
J = -
\begin{pmatrix}
1  &  1 \\
1  &  1
\end{pmatrix}
\end{equation}

We apply the perturbation
\begin{equation}
W' = 
\begin{pmatrix}
0  &  -1 \\
-1  &  0
\end{pmatrix}
+ \epsilon
\end{equation}
with 
\begin{equation}
\epsilon = 
\begin{pmatrix}
\epsilon_{11}  &  \epsilon_{12} \\
\epsilon_{21}  &  \epsilon_{22}
\end{pmatrix}
\end{equation}

The eigenvalues are computed as
\begin{align*}
\det [W' -(1+\lambda)\mathbb{I}] &= (\epsilon_{11}-1-\lambda)(\epsilon_{22}-1-\lambda)-(\epsilon_{12}-1)(\epsilon_{21}-1)\\
&=\lambda^2 + (2-\epsilon_{11}-\epsilon_{22})\lambda -\epsilon_{11}-\epsilon_{22}+\epsilon_{11}\epsilon_{22} +\epsilon_{12} + \epsilon_{21} - \epsilon_{12}\epsilon_{21}
\end{align*}

Let 
$u=2-\epsilon_{11}-\epsilon_{22}$
and 
$v=-\epsilon_{11}-\epsilon_{22}+\epsilon_{11}\epsilon_{22} + \epsilon_{12} + \epsilon_{21} - \epsilon_{12}\epsilon_{21}$

\begin{equation}
\lambda = \frac{-u \pm \sqrt{u^2-4v}}{2}
\end{equation}



Case 1: $\operatorname{Re}(\sqrt{u^2-4v})<-u$, then 
$\lambda_{1,2}<0$


Case 2:  $\operatorname{Re}(\sqrt{u^2-4v})>-u$, then 
$\lambda_{1}<0$ and $\lambda_{2}>0$


Case 3: $v=0$, then 
$\lambda=\tfrac{1}{2}(-u\pm u)$, i.e.,
$\lambda_1=0$ and  $\lambda_2=-u$

\begin{align}
\epsilon_{11} &= -\epsilon_{22}+\epsilon_{11}\epsilon_{22} + \epsilon_{12} + \epsilon_{21} - \epsilon_{12}\epsilon_{21}
\end{align}



We give some examples of the different types of perturbations to the bounded line attractor.
The first type is when the invariant set is composed of a single fixed point, for example for the perturbation:
\begin{equation}
\epsilon = \frac{1}{10}
\begin{pmatrix}
-2  &  1 \\
 1   &  -2
\end{pmatrix}
\end{equation}
%See Figure \ref{fig:bounded_lineattractor_allpert}, left upper.



The second type is when the invariant set is composed of three fixed points:
\begin{equation}
\epsilon = \frac{1}{10}
\begin{pmatrix}
1  &  -2 \\
 -2  &  1
\end{pmatrix}
\end{equation}

The third type is when the invariant set is composed of two fixed points, both with partial support.
\begin{equation}
b' =  \frac{1}{10}
\begin{pmatrix}
1 & -1
\end{pmatrix}
\end{equation}

The fourth and final type is when the line attractor is maintained but rotated:
\begin{equation}
\epsilon =  \frac{1}{20}
\begin{pmatrix}
1 & 10\\
10 & 1
\end{pmatrix}
\end{equation}

\begin{theorem}
All perturbations of the bounded line attractor are of the types as listed above.
\end{theorem}



\begin{proof}
We enumerate all possibilities for the dynamics of a ReLU activation network with two units.
First of all, note that there can be no limit cycle or chaotic orbits.

Now, we look at the different possible systems with fixed points.
There can be at most three fixed points \citep[Corollary 5.3]{morrison2024diversity}.
There has to be at least one fixed point, because the bias is non-zero.

%1 fixed point
General form (example):
\begin{equation}
\epsilon = \frac{1}{10}
\begin{pmatrix}
-2  &  1 \\
 1   &  -2
\end{pmatrix}
\end{equation}

One fixed point with full support:

In this case we can assume $W$ to be full rank.

\begin{align*}
\dot x = 
\relu\left[
\begin{pmatrix}
\epsilon_{11}  &  \epsilon_{12} \\
\epsilon_{21}  &  \epsilon_{22}
\end{pmatrix}
\begin{pmatrix}
x_1\\x_2
\end{pmatrix}
+
\begin{pmatrix}
1\\1
\end{pmatrix}
\right]
-
\begin{pmatrix}
x_1\\x_2
\end{pmatrix}
&=0
\end{align*}


Note that $x>0$ iff $z_1\coloneqq \epsilon_{11}x_1 + (\epsilon_{12}-1)x_2-1>0$. Similarly for $x_2>0$.

So for a fixed point with full support, we have 
\begin{equation}
\begin{pmatrix}
x_1\\x_2
\end{pmatrix}
=A^{-1}
\begin{pmatrix}
-1\\-1
\end{pmatrix}
\end{equation}
with 
\[A\coloneqq\begin{pmatrix}
\epsilon_{11}-1  &  \epsilon_{12}-1 \\
\epsilon_{21}-1  &  \epsilon_{22}-1
\end{pmatrix}.\]


Note that it is not possible that $x_1=0=x_2$.

Now define
\[
B\coloneqq A^{-1} = \frac{1}{\det A}
\begin{pmatrix}
\epsilon_{22}-1  &  1-\epsilon_{12} \\
1-\epsilon_{21}  &  \epsilon_{11}-1
\end{pmatrix}
\]
with \[\det A = \epsilon_{11}\epsilon_{22}-\epsilon_{11}-\epsilon_{22}-\epsilon_{12}\epsilon_{21}+\epsilon_{12}+\epsilon_{21}.\]

Hence, we have that $x_1,x_2>0$ if $B_{11}+B_{12}>0$, $B_{21}+B_{22}>0$ and $\det A >0$ 
or if $B_{11}+B_{12}<0$, $B_{21}+B_{22}<0$ and $\det A <0$.

This can be satisfied in two ways, 
If $\det A >0$, this is satisfied if $\epsilon_{22}>\epsilon_{12}$ and $\epsilon_{11}>\epsilon_{21}$,
while if $\det A <0$, this is satisfied if $\epsilon_{22}<\epsilon_{12}$ and $\epsilon_{11}<\epsilon_{21}$.
This gives condition 1. %necessary condition (#1)



Finally, we investigate the condition that specify that there are fixed points with partial support.
%condition for no fixed points for which $x_i=0$ for i=1 or i=2 (necessary condiiton #2)
If $x_1=0$ then $(\epsilon_{22}-1)x_2+1=0$ and $z_1<0$. 
From the equality, we get that $x_{2}=\frac{1}{1-\epsilon_{22}}$.
From the inequality, we get  $(\epsilon_{12}-1)x_2+1\geq 0$, i.e. $\frac{1}{1-\epsilon_{12}}\geq x_2$.
Hence, 
\begin{equation*}
\frac{1}{1-\epsilon_{12}}\geq\frac{1}{1-\epsilon_{22}}
\end{equation*}
and thus
\begin{equation}\label{eq:condition2.1}
\epsilon_{22} \leq \epsilon_{12}.
\end{equation}

Similarly to have a fixed point $x^*$ such that $x_2^*=0$, we must have that 
\begin{equation}\label{eq:condition2.2}
\epsilon_{11} \leq \epsilon_{21}.
\end{equation}

Equation \ref{eq:condition2.1} and \ref{eq:condition2.2} together form condition 2.


Then, we get the following conditions for the different types of bifurcations:
\begin{enumerate}
%2 fixed points
\item  If condition 1 is violated, but condition 2 is satisfied with exactly oner strict inequality, there are two fixed points on the boundary of the admissible quadrant.
%what about the subconditions:
\item If condition 1 is violated, and only one of the subconditions of condition 2 is satisfied, there is a single fixed point on one of the axes.
\item If condition 2 is violated, there is a single fixed point with full support.
%what about the subconditions?
%3 fixed points
\item If both conditions are satisfied, there are three fixed points.
%what about the subconditions?
\end{enumerate}


We now look at the possibility of the line attractor being preserved. 
This is the case if $v=0$.
It is not possible to have a line attractor with a fixed point off of it for as there cannot be disjoint fixed points that are linearly dependent \citep[Lemma 5.2]{morrison2016a}.
\end{proof}

\subsection{Structure of the parameter space}
\begin{table}[H]
\caption{Summary of the conditions for the different bifurcations.}\label{tab:bifs}
\centering
\bgroup
\def\arraystretch{1.52}
\begin{tabular}{|c||c|c|c|c|c|}
\hline
& 1FP (full) 		& 1FP (partial) & 3FPs & 2FPs & LA  \\\hline \hline
C1 & \cmark	 	& \xmark 	 & \cmark & \xmark & \xmark \\\hline 
C2 & \xmark 		& only Eq\ref{eq:condition2.1} or \ref{eq:condition2.2}  	 & \cmark & \cmark& \xmark \\\hline 
\end{tabular}
\egroup
\end{table}

\begin{figure}[H]
  \centering
  \includegraphics[width=\textwidth]{bla_parameter_space}
  \caption{A slice of the parameter space of the BLA for a fixed $\epsilon_{11}$ and $\epsilon_{12}$. %The different bifurcations can be found 
  }
  \label{fig:blaparameterspace}
\end{figure}


\subsubsection{Probability of bifurcation types}
We check what proportion of the bifurcation parameter space is constituted with bifurcations of the type that result in three fixed points.

The conditions are 
\begin{align*}
0 &< \epsilon_{11}\epsilon_{22}-\epsilon_{11}-\epsilon_{22}-\epsilon_{12}\epsilon_{21}-\epsilon_{12}-\epsilon_{21},\\
\epsilon_{22} &\leq \epsilon_{12},\\
\epsilon_{11} &\leq \epsilon_{21}.
\end{align*}


Because
\begin{align*}
\epsilon_{22} &\leq \epsilon_{12},\\
\epsilon_{11} &\leq \epsilon_{21}.
\end{align*}
we always have that
\begin{align*}
0 &< \epsilon_{11}\epsilon_{22}-\epsilon_{11}-\epsilon_{22}-\epsilon_{12}\epsilon_{21}-\epsilon_{12}-\epsilon_{21}.
\end{align*}


This implies that this bifurcation happens with $\frac{1}{4}$ probability in a $\epsilon$-ball around the BLA neural integrator with $\epsilon<1$.


\subsection{Fast-slow form}\label{sec:supp:fast_slow_form}

We transform the state space so that the line attractor aligns with the $y$-axis.
So, we apply the affine transformation $R_\theta(x-\frac{1}{2})$ with the rotation matrix $R_\theta = \begin{bmatrix}\cos\theta &-\sin\theta\\\sin\theta&\cos\theta\end{bmatrix}= \frac{1}{\sqrt{2}}\begin{bmatrix}1 &1\\-1&1\end{bmatrix}$ where we have set $\theta=-\frac{\pi}{4}$.
So we perform the transformation $x\rightarrow x'= R_\theta(x-\frac{1}{2})$ and so we have $x=R^{-1}_\theta x'+\frac{1}{2}$ with $R^{-1}_\theta = R_{-\theta}$.
Then we get that 
\begin{align}
R_{\theta}^{-1}\dot x' = \operatorname{ReLU}\left(W(R^{-1}_\theta x'+\frac{1}{2})+1\right)-R^{-1}_\theta x'-\frac{1}{2}.
\end{align}
For a perturbed connection matrix $W=\begin{bmatrix}\epsilon &-1\\-1&0\end{bmatrix}$ we get 
\begin{align}
R_{\theta}^{-1}\dot x' &= \operatorname{ReLU}\left(\frac{1}{\sqrt{2}}\begin{bmatrix}\epsilon &-1\\-1&0\end{bmatrix}\left(\begin{bmatrix}1 &-1\\1&1\end{bmatrix} x'+\frac{1}{2}\right)+1\right)-\frac{1}{\sqrt{2}}\begin{bmatrix}1 &-1\\1&1\end{bmatrix} x'-\frac{1}{2}\\
\dot x' &=\begin{bmatrix}-1 &1\\1&1\end{bmatrix}\left(\frac{1}{2}\begin{bmatrix}\epsilon-1 &-\epsilon-1\\-1&1\end{bmatrix}x' + \frac{1}{2\sqrt{2}}\begin{bmatrix}\epsilon-1 \\-1\end{bmatrix}+\begin{bmatrix}1 \\1\end{bmatrix}-\frac{1}{2}\begin{bmatrix}1 \\1\end{bmatrix}\right)-x'\\
\dot x' &=\left(\begin{bmatrix}-2 &0\\0&0\end{bmatrix}+\frac{\epsilon}{2}\begin{bmatrix}1 &-1\\-1&1\end{bmatrix}\right)x' + \frac{1}{2\sqrt{2}}\begin{bmatrix}\epsilon \\-\epsilon\end{bmatrix}
\end{align}

\section{Smoother activation functions}
It is well-known that activation functions ($\sigma$ in  Eqs.~\ref{eq:RNN:discrete} and  \ref{eq:RNN:continuous}), which can take many forms, play a critical role in propagating gradients effectively through the network and backwards in time \citep{jagtap2023,ramachandran2017,hayou2019}.
Activation functions that are $C^r$ for $r\geq 1$ are the ones to which the Persistence Theorem applies. 
The Persistence Theorem further specifies how the smoothness of the activation can have implications on the smoothness of the persistent invariant manifold.
For situations where smoothness of the persistent invariant manifold is of importance, smoother activation functions might be preferable, such as the Exponential Linear Unit (ELU)\citep{clevert2015} or the Continuously Differentiable Exponential Linear Units (CELU) \citep{barron2017}.








%%%%%%%%%%%%%%%%%%%%%%%%%%%%%%%%%%%%%%%%%%%%%%%%%%%%%%%%%%%%%%%%%%%%%%%%%%
%noisy learning with irnn, ubla and bla

%\subsection{Linear temporal integration task}\label{sec:task:continuous-clicks}
%Given a sequence of scalar input, the job of the network is to accumulate the values over time and report the final value at a later time.
%In the context of perceptual decision-making, subjects can be trained to perform the Poisson clicks task where they have to count the differing number of sensory stimulus events from the left and right side and report the side~\cite{brunton2013}.
%A linear integrator as a continuous attractor is a natural solution to such a task.
%We generalize the clicks to have associated continuous-values for the training of RNNs to discourage discrete counting solutions.
%
%We used discrete time representations over $T$ time bins and the stimulus encoded as difference of two non-negative values:
%\begin{align}
%    I_{t,i} &= m_{t,i} \cdot u_{t,i} 
%             \qquad & t=1,\dots, T, \ i=1,2 &&\text{(continuous clicks)}	\label{eq:input}
%    \\
%    O^\ast_{t} &= \sum_{s=0}^{t} \left(
%        I_{s,1} - I_{s,2}
%        \right)
%            \qquad  & t=1,\dots, T &&  \text{(desired output)} 			\label{eq:output}
%\end{align}
%where $m_{t,i}$ are independent Bernoulli random variables with probability $0.2$ and $u_{t,i}$ are independent random variables with uniform distribution on the unit interval.
%We used mean squared error (MSE) of the 1-dimensional output over time as the loss function over all time bins.
%We used $T=100$ time bins per trial unless specified otherwise.
%The gradients were computed in batch mode with $1024$ randomly generated trials.
%% The main challenges of this task are (1) addition and subtraction and (2) maintain the accumulated clicks for an extended period of time.
%
%% We designed a simple integration task where one of the optimal solutions is the continuous attractor. % <== not necessarily true!
%
%%The inputs for the clicks task are incoming clicks in two channels ($K=2$) and are given as follows.
%%The non-zero inputs follow a Poisson distribution with given rates.
%%At such time points, an input is sampled from $[0,1]$.
%%The task is to output the difference between the two inputs in the two channels. 
%
%%A noisy version of the task also includes noise added to a part of the input, without alternation to the target output, i.e., the noise added to the system should be ignored by the system.
%
%\subsubsection{RNN solutions to the linear integration task}\label{sec:rnn:integration}
%We use vanilla RNN implementations with the standard parameterization:
%%An RNN \citep{elmanFindingStructureTime1990} consists of a $N \times N$ transition matrix $W$, an $L \times N$ decoder matrix $\wout$ (where $L$ is the output dimension), a $N \times K$ encoder matrix $\win$ (where $K$ is the input dimension), and a bias $b$ for the hidden state and $\bout$ for the output.
%% If either the output or input is categorical, $M$ (respectively $N$) is the number of classes, and we use a one-hot representation. 
%%As the RNN ingests a sequence, at each timestep it updates to a hidden state $h$, and using the hidden state and the decoder matrix, produces outputs $y$:
%\begin{equation}
%  \begin{aligned}
%	\vx_t &= \sigma(\win \vI_t + \vW \vx_{t-1} + \vb) \label{eq:RNN:discrete}\\
%	O_t &= \wout \vx_t + \bout
%  \end{aligned}
%\end{equation}
%where $\vx_t \in \reals^d$ is the hidden state, $\vI_t \in \reals^K$ is the input,
%$\sigma: \reals \to \reals$ an activation function which acts on each of the hidden dimension, and
%$\vW, \vb, \win, \wout, \bout$ are parameters.
%Assuming an Euler integration with unit time step, the discrete-time RNN of \eqref{eq:RNN:discrete} corresponds to the ODE:
%\begin{align}
%    \dot{\vx} &= -\vx + \sigma(\win \vI + \vW \vx + \vb). \label{eq:RNN:continuous}
%\end{align}
%%
%For tractable analysis, we consider $2$ dimensional systems with ReLU activation. %We include another continuous attractor, the identity RNN, which is also a popular initialization for RNN training \citep{le2015}.
%We study the three different ReLU RNN implementations of a perfect integrator in a 2 dimensional system, the Identity RNN (iRNN), UBLA and BLA (we refer to the line attractors together as LA).
%These three networks have same norm in the recurrent matrix $\vW$ but not close in the parameter space.
%On the original clicks task the UBLA and BLA networks count the click differences directly, while iRNN counts the clicks separately and then subtracts these representations through the output mapping.
%The behaviors of UBLA and BLA in the absence of stimulus are shown in Fig.~\ref{fig:ublabla}, while the behavior of the iRNN is trivial since there is no flow. These networks are defined as follows.
%
%\paragraph{Identity RNN~\citep{le2015}}
%\label{sec:ubpa,sec:iRNN}
%%This is an RNN with the identity matrix as its recurrent weights  with two hidden units. 
%\begin{equation}\label{eq:irnn}
%\win = 
%\begin{pmatrix}
%1  &  0 \\
%0 &  1
%\end{pmatrix}, \
%\vW = 
%\begin{pmatrix}
%1  &  0 \\
%0  &  1
%\end{pmatrix}, \
%\wout = 
%\begin{pmatrix}
%-1  \\  1 
%\end{pmatrix}, \
%\vb = 
%\begin{pmatrix}
%0  \\ 0
%\end{pmatrix}, \
%\bout = 0.
%\end{equation}
%
%%The system has the whole state space as its invariant manifold.
%
%\paragraph{Unbounded line attractor}
%We formulate this implementation of a bounded integrator with a parameter that determines step size along line attractor $\alpha$. Together with the parameters for the output bias $\beta$ the parameters determine the capacity of the network. While the line attractor is unbounded from above, it only extends to the center from below.  The step size along line attractor $\alpha$ determines the maximum number of clicks as the difference between the two channels; the capacity is $\beta/\alpha$ number of clicks.
%\label{sec:ubla}
%\begin{equation}\label{eq:ubla}
%\win = \alpha
%\begin{pmatrix}
%-1  &  1 \\
%-1  &  1
%\end{pmatrix}, \
%\vW = 
%\begin{pmatrix}
%0  &  1 \\
%1  &  0
%\end{pmatrix}, \
%\wout = \frac{1}{2\alpha}
%\begin{pmatrix}
%1  \\  1 
%\end{pmatrix}, \
%\vb = 
%\begin{pmatrix}
%0  \\  0
%\end{pmatrix}, \
%\bout = -\frac{\beta}{\alpha}.
%\end{equation}

%\subsubsection{Asymmetric loss landscape reflecting dynamics after bifurcation}\label{sec:asymmetricloss}
%To illustrate the effect of bifurcations from the continuous attractor solution, we take a 1-dimensional slice of the loss surface, see Fig.~\ref{fig:maintenance_h0}B.
%Specifically, we continuously vary one of the entries of the self-recurrent connection matrix: $    \vW_{1,1} \leftarrow \vW_{1,1} + \Delta$. % with $\Delta\in[-\tfrac{1}{10},\tfrac{1}{10}].$
%At any $\Delta \neq 0$, the continuous attractor disappears and the spontaneous dynamics of the networks show convergent and/or divergent behavior at exponential rates.
%Therefore, as the number of time steps in a trial increases, the error in the output also exponentially converge or diverge in a corresponding manner.
%As can be seen in Fig.~\ref{fig:maintenance_h0}B, for UBLA and iRNN, $\Delta > 0$  perturbations shows exponentially increasing loss and corresponds to an exploding gradient dynamical system.
%In all other cases, including all perturbations of BLA, leads to vanishing gradient, hence the loss is bounded.
%Note also the high curvature of the loss landscape around the optimal solution indicating that the slow manifold may only be maintained in a small neighborhood around the optimal solution, especially for the LAs.

%
%\subsubsection{Maintaining a neural integrator}\label{sec:exp:maintaining}
%The theory of persistent invariant manifolds for compact continuous attractors suggests that the BLA should have bounded gradients (unlike UBLA and iRNN) and hence it should be easier to maintain it in the presence of noise.
%To investigate the differential effect of stochastic gradient descent (SGD) on the three neural integrator models, we performed three learning experiments using the continuous-valued click integration task.
%The input and output are defined as in Eqs.~\ref{eq:input} and \ref{eq:output} with $I_{t,i}=0$ for $t=11,\dots,T$.
%%T=100,500,1000
%We investigate the effects of perturbations of the recurrent matrix on the learning of the parameters during gradient descent starting from the perfect solutions to the task.  Gradient step were taken with a fixed gradient step size $\lambda$ (learning rate).
%%MSE at last time step
%%For SGD, the output of the network over $T$ steps was taken to calculate the loss based on the mean squared error (MSE) over a batch of 1024 trials.
% We set $\alpha=1$ and $\beta=20$ in Eq \ref{eq:ubla} and \ref{eq:bla}. The hidden state at the start of a trial is a learnable parameter. 
%
%In the first experiment, Gaussian random noise is injected to all parameters inducing a constant diffusion of the parameters, which emulates the biological synaptic variability.
%This type of noise is directly applied to the weights as $ \vW \leftarrow \vW + \vV$ with $\vV_{i,j}\sim\mathcal{N}(0,\sigma)$. To dissociate the effect of misadjustment from gradient descent and external perturbation, we measured the effect of a single perturbation on the learning dynamics.
%Fig.~\ref{fig:maintenance_h0}C shows that for all networks, gradient descent (with constant learning rate, chosen from a grid search) was able to counter the diffusion.
%%The distribution of MSE for the task can be used as proxy for the misadjustment from the optimal solution.
%BLA and UBLA with learning have superior misadjustment compared to iRNN and compared to perturbations without learning, while the BLA has the broadest range of learning rates that are optimal and far away from exploding gradients (Fig.~\ref{fig:maintenance_h0}A).
%BLA has a slight advantage in terms of a smaller spread of MSE compared to UBLA.
%The invariant manifold of the BLA is persistent throughout learning in many cases, see \ref{sec:supp:learning} and Fig.~\ref{fig:vfs1}. However, the gradients are not pointing towards the BLA but to one of the bifurcations of the BLA (see Supp~Fig.~\ref{fig:wdn_mse_trajectories_F1}, Fig.~\ref{fig:vfs5} and Supp. Fig.~\ref{fig:vfs30}). We determine the alignment of the gradient as the cosine similarity of the gradient step with the vector in recurrent parameter space that points towards the initial parameters at every gradient step and use a cutoff of a maximum deviation of 45\textdegree\  as aligned gradients with the optimal solution direction.
%iRNN often finds a different optimum (it settles at a part of the state space that is at a non-zero distance from the initial recurrent matrix and bias (Fig.~\ref{fig:maintenance_h0}D and Fig~\ref{fig:vfs1}).
%UBLA can stay close to the initial solution for a small enough learning rate (Fig.~\ref{fig:maintenance_h0}D and E) and maintains a slower flow than the BLA (Fig.~\ref{fig:speeds}).
%
%
%%The noise level $\sigma$ was chosen individually for the three networks as follows. 
%We calculated the loss on a batch of inputs for various noise levels $\sigma$ for all three noise types (Fig.~\ref{fig:matching_noise_3types_cont}).
%We chose a matched noise level per integrator that corresponded to a set average loss averaged over 200 weight perturbations (see also in Sec.~\ref{sec:supp:matching}).
%This way of matching noise level to induce the same loss should be a universal approach to be able to compare the performance of different networks.
%
%%description of finding optimal learning rate
%For the matched noise level, we find the optimal learning rate for each network separately.
%The optimal learning rates for the input-type noise experiments were chosen from a set of values 
%($\{(1+j\frac{1}{4}))10^{-i}\}_{i=4,\dots 10, j=1,2,3}$))  based on best performance of the task, measured as mean MSE of the last ten epochs averaged over ten runs.
%The slow manifold that is created after perturbations provides gradients that can counteract parameter diffusions for all networks (on short trials), even for the ones that have the potential for exploding gradients (Fig.~\ref{fig:maintenance_h0}A and C).
% %new conclusions
%We use the normed difference to the initial parameters at every gradient step as proxy for the misadjustment from the optimal solution (Fig.~\ref{fig:maintenance_h0}D and E).
% We further show that all networks converge to a different (from the initialization), non-optimal, solution as they settle in a regime in parameter space that has a higher norm difference with the initial parameters of the neural integrator in ten different runs with the same random seed for the noise for the three integrators (Fig.~\ref{fig:maintenance_h0}D and E).
% We conclude therefore that, in practice, it is difficult to maintain any of the continuous attractors.
%
%%gradientdistribution 
%%Then we looked for networks that diverged due to exploding gradients which we identify as having a loss of 1 or higher. 
%Note that exploding gradients can be seen for UBLA manifested as the bimodal distribution of the gradients in Fig.~\ref{fig:maintenance_h0}F. This does lead to faster divergence (for lower learning rate) but has on the other hand the benefit of providing useful gradients to maintain the (local) solution around the optimal solution, which explains the superior performance at the optimal learning rate for the UBLA (Fig.~\ref{fig:maintenance_h0}A), on this timescale for the trial that we investigated.
%Also in the presence of input and internal noise the UBLA has a higher tendency to have exploding gradients for lower learning rates, see Fig.~\ref{fig:all_lrs_vs_mses}. 
%%This is because the noise sometimes pushes the UBLA to the regime with divergent dynamics which leads to exploding gradients, which then causes the weights to make bigger jumps.
%%The fact that the iRNN has a smaller range of gradients explains exploding gradients at a higher learning rate for iRNN and the need for a higher learning rate for optimal maintenance of the solution and is explained by a more shallow loss landscape in the close vininity of the iRNN (Fig.~\ref{fig:maintenance_h0}C).
%We hypothesise that the negative effect of exploding gradients shows only for longer trials.
%
%
%\begin{figure}[H]
%  \centering
%  \includegraphics[width=\textwidth]{maintenance_h0_less}
%  \caption{
%  Comparing three continuous attractor solutions on the click integration task of $T=100$ time steps.
%(A) MSE distribution during learning with different learning rates.
%(B) Loss landscape is steeper around the attractors. The BLA has a bounded loss in its neighborhood.
%(C) MSE distribution during learning and in the presence of noise. Learning counteracts diffusion in all three-types of initializations.
%(D) All networks converge to local non-optimal solutions after a single perturbation in 30 gradient steps.
%(E) Distance of parameters to original during learning with noise (left) and without learning (right).
%(F) Gradient distribution at the beginning (upper) and end (lower) of trials.
%  }
%  \label{fig:maintenance_h0}
%\end{figure}


%\newpage
%\section{Internal and input noise and noise level matching}\label{sec:supp:matching}
%%Rationale: what is a universal measure of noise level
%%that is applicable to any dyn sys and makes comparisons of performance (under gradient descent) meaningful?
%
%
%We investigate the effects of two other types of noise on the learning of the parameters during gradient descent starting from the perfect solutions to the task.
%We investigated the effect of learning when perturbations are induced by the backpropagated gradient which is structured by the recurrent dynamics in the following two ways.
%The second type of noise is injected into the input $x_{i,t}+\epsilon_{i,t}$ with $\epsilon\sim\mathcal{N}(0,\sigma)$.
%To inject noisy gradients naturally, we added noise to the input to the first 10 time steps during the trial that were not integrated in the target output $O_t^*$ (Eq.~\ref{eq:output}).
%The third type of noise is injected into the hidden state $h_{i,t}+\epsilon_{i,t}$ with $\epsilon\sim\mathcal{N}(0,\sigma)$ for $t=1,\dots, T$ and $i=1,2$. 
%
%\begin{figure}[thbp]
%     \centering
%    \includegraphics[width=\textwidth]{matching_noise_3types_cont}
%       \caption{For various values the loss was calculated for the three types of noise. The matched noise levels were chosen based on these curves.}
%         \label{fig:matching_noise_3types_cont}
%\end{figure}
%
%\newpage
%\section{Continuous attractor solutions in click integration tasks with noise in the weights}
%For the SGD, the last output of the network after $T$ steps was taken to calculate the loss based on the mean squared error (MSE) over a batch of 1024 trials. 
%
%\begin{figure}[thbp]
%  \centering
%  \includegraphics[width=\textwidth]{maintenance_T100}
%  \caption{
%  Comparing three continuous attractor solutions to the click integration task for a length of $T=100$ time steps.
%  (A) Effect of gradient descent in repairing the continuous attractor. RNNs without gradient descent (dashed line) are shown for reference. Box plots show distribution of the loss for the last 10 steps. Averages (thick lines) over 10 simulations (thin lines) are shown for each network.
%  (B) Changes to the recurrent parameters (matrix and bias), without (upper) and with (lower) learning (with the optimal learning rates). iRNN converges to a different solution.
% (C)  The distribution of the MSE for different learning rates. The dip in the MSE defines the optimal learning rate for each of the three neural integrators. 
%    (D) Single parameter perturbation showing exploding gradients for iRNN and UBLA.
%  (E) Distribution of gradients shows bimodal distribution for UBLA. %Gradient distributions for all noise levels and learning rates. For some noise levels a bimodal distribution can be seen for the LAs, but exploding gradients seem to be absent for iRNN for low learning rates.
%    (F) Interleaved weight perturbations showing quick recovery for BLA and and slow for iRNN and UBLA.
%  }
%  \label{fig:maintenance}
%\end{figure}
%
%\begin{figure}[thbp]
%  \centering
%  \includegraphics[width=\textwidth]{maintenance_T1000}
%  \caption{
%  Comparing three continuous attractor solutions to the click integration task for a length of $T=1000$ time steps.
%  (A) Effect of gradient descent in repairing the continuous attractor. RNNs without gradient descent (dashed line) are shown for reference. Box plots show distribution of the loss for the last 10 steps.
%  (B) Changes to the recurrent parameters (matrix and bias), without (upper) and with (lower) learning (with the optimal learning rates). iRNN converges to a different solution.
% (C)  The distribution of the MSE for different learning rates. The dip in the MSE defines the optimal learning rate for each of the three neural integrators. 
%    (D) Single parameter perturbation showing exploding gradients for iRNN and UBLA.
%  (E) Distribution of gradients shows bimodal distribution for UBLA.
%    (F) Interleaved weight perturbations showing quick recovery for BLA and and slow for iRNN and UBLA.
%  }
%  \label{fig:maintenance:long}
%\end{figure}
%
%\newpage
%\section{Stability of the neural integrators for different learning rates}
%
%\begin{figure}[thbp]
%     \centering
%    \includegraphics[width=\textwidth]{all_lrs_vs_mses_f1}
%       \caption{Distribution of MSE for the three noisy types for different learning rates.}
%         \label{fig:all_lrs_vs_mses}
%\end{figure}
%
%
%\newpage
%\section{Trajectories of the neural integrators in the recurrent network space}
%
%\begin{figure}[thbp]
%     \centering
%    \includegraphics[width=\textwidth]{wdn_mse_trajectories_F1}
%       \caption{Trajectories of learning in parameter space relative to the initial recurrent parameters. The LAs follow a trajectory that is orthogonal to the initial parameters, but that yet decreases the MSE.}
%         \label{fig:wdn_mse_trajectories_F1}
%\end{figure}
%
%
%\newpage
%\section{Influence of the different noise types on the found solutions for the neural integrators}
%
%\begin{figure}[H]
%     \centering
%    \includegraphics[width=\textwidth]{allnoise_contours}
%       \caption{Distribution of parameters for the three noise types for three noise levels. Because of relative scale of perturbation, iRNN is further away from the initial parameters with internal and input noise.
%        Depending on the level of the noise it performs better or worse than the LAs.}
%         \label{fig:interal_input_contours}
%\end{figure}
%
%
%\newpage
%\section{Changes to the neural integrators during learning}\label{sec:supp:learning}
%%Message: This is what happens to the different neural integrators during learning 
%During learning, the various neural integrators undergo distinct changes. These alterations manifest differently depending on the specific integrator involved. Here are some examples of progresses of chaning slow manifold dynamics.
%
%\begin{figure}[H]
%     \centering
%    \includegraphics[width=\textwidth]{vfs_f100_gs1_optlrs}
%       \caption{The dynamics of the recurrent part of the integrators across learning with some example orbits (blue lines), stable (green) and unstable (red) fixed points. A gradient step is taken after every perturbation. Gradient steps 0, 1, 5, 10, 15, 20, 25 and 29 are shown. }
%         \label{fig:vfs1}
%\end{figure}
%
%\begin{figure}[H]
%     \centering
%    \includegraphics[width=\textwidth]{vfs_f100_gs5_optlrs}
%       \caption{The dynamics of the recurrent part of the integrators across learning with some example orbits (blue lines), stable (green) and unstable (red) fixed points. A gradient step is taken after every 5 perturbations. Gradient steps 0, 1, 5, 10, 15, 20, 25 and 29 are shown. }
%         \label{fig:vfs5}
%\end{figure}
%
%\begin{figure}[H]
%     \centering
%    \includegraphics[width=\textwidth]{vfs_f100_gs30_optlrs}
%       \caption{The dynamics of the recurrent part of the integrators across learning with some example orbits (blue lines), stable (green) and unstable (red) fixed points. 30 gradient steps are take after a single perturbation. Gradient steps 0, 1, 5, 10, 15, 20, 25 and 29 are shown. }
%         \label{fig:vfs30}
%\end{figure}
%
%
%\begin{figure}[H]
%     \centering
%    \includegraphics[width=\textwidth]{speeds}
%       \caption{Speed along the invariant manifold during learning. For the iRNN a slice (the diagonal) is shown.
%       %UBLA has a lower
%       }
%         \label{fig:speeds}
%\end{figure}

%%%%%%%%%%%%%%%%%%%%%%%%%%%%%%%%%%%%%%%%%%%%%%%%%%%%%%%%%%%%%%%%%%%%%%%%%%

%\section{Ring attractor}
%
%%Compact
%%No boundary: in- and outflowing
%%But not $C^1$!
%%
%%
%%discrete attractors as a trivial application?
%%Discrete attractors can be seen as an approximation to continuous attractor models in the context of head direction representation \citep{zhang1996}. The discrete nature of the representation makes it more robust to small fluctuations or disturbances in neural activity.
%%However, these system have fading memory: the system eventually forgets the past, since any difference between any two neural activations eventually tends zero as they both evolve to a global resting state.
%
%We will first of all look at a simple (non-biological) system that has a ring attractor to demonstrate the consequences of the Persistence Theorem.
%The system we will analyse is defined by the following ODE: $\dot r = r(1-r), \ \dot \theta = 0.$
%This system has as fixed points the ring with radius one centered around zero, i.e., $(0,0)\cup\{(1,\theta)\ |\ \theta\in[0,2\pi)\}$.
%
%
%\begin{figure}[H]
%     \centering
%%  \includegraphics[width=.8\textwidth]{ring_perturbations_stream}
%    \includegraphics[width=.8\textwidth]{ring_perturbations_stream_2by2}
%       \caption{Perturbations to a simple implementation of a ring attractor all leave the invariant manifold intact. % (Left)  Examples of a local perturbation to the vector field through the addition of a bump to the vector field along the ring attractor.
%              (Leftmost) An example of a bump perturbation that results in the ring breaking up and becoming diffeomorphic to a line. %slow flow in hole?
%              (Left, middle) An example of a bump perturbation that maintains the ring structure, but deforms it locally.
%              %
%      % (Right) Examples of a global perturbation to the vector field through the addition of a small term to the connectivity matrix. 
%       (Right, middle) A global perturbation that results in a system with four fixed points along the persistent invariant manifold. %The two saddle nodes (yellow dots) are connected to the stable fixed points (green dots) through connecting orbits.
%       (Rightmost)   A global perturbation that results in a limit cycle.}
%         \label{fig:ring_activity_pert}
%\end{figure}

%All perturbations maintain the invariant manifold.






\newpage
\section{Ring perturbations}\label{sec:supp:ring_perturbations}

%Definition of a bump perturbation
We define a local perturbation (i.e., a change to the ODE with compact support) through the bump function $\Psi(x) = \exp\left(\frac{1}{\|x\|^2-1}\right)$ for $\|x\|<1$ and zero outside, by multiplying it with a uniform, unidirectional vector field. All such perturbations leave at least a part of the continuous attractor intact and preserve the invariant manifold, i.e. the parts where the fixed points disappear a slow flow appears.
%Definition of a global perturbation
The parametrized perturbations are characterized as the addition of random matrix to the connection matrix. 



\subsection{Simple ring attractor}
%Ring attractor
We further analyzed a simple (non-biological)  ring attractor, defined by the following ODE: $\dot r = r(1-r), \ \dot \theta = 0.$
This system has as fixed points the origin and the ring with radius one centered around zero, i.e., $(0,0)\cup\{(1,\theta)\ |\ \theta\in[0,2\pi)\}$.
We investigate bifurcations caused by parametric and bump perturbations of the ring invariant manifold (see Sec.~\ref{sec:supp:ring_perturbations}), which is bounded and boundaryless.
All perturbations maintain the topological structure of the invariant manifold . %(Fig.~\ref{fig:lara_bifurcations}B).
%include fig?

\subsection{Heading direction network}\label{sec:supp:headdirection}

\begin{equation}
\tau \dot h_j = -h_j + \frac{1}{N} \sum_k (W^{sym}_{jk} + v_{in} W^{asym}_{jk})\phi(h_k)+c_{ff},     j=1,\dots,N,
\end{equation}

In the absence of an input ($v_{in}=0$) fixed points of the system can be found analytically by considering all submatrices $W^{sym}_\sigma$ for all subsets $\{\sigma\subset [n]\}$ with$[n]=\{1,\dots, N\}$.
A fixed point $x^*$ needs to satisfy
\begin{equation}
x^*= -(W^{sym}_\sigma)^{-1}c_{ff}
\end{equation}
and 
\begin{equation}
x^*_i<0 \text{   for  	 } i\in\sigma.
\end{equation}

We bruteforce check all possible supports to find all fixed points.
We use the eigenvalues of the Jabobian to identify the stability of the found fixed points.


\subsubsection{Measure zero co-dimension 1 bifurcations}

\begin{figure}[tbhp]
     \centering
    \includegraphics[width=\textwidth]{ring_n6_perturbations_schematic}
       \caption{Measure zero co-dimension 1 bifurcations of the ring attractor network \citep{Noorman2022}.}
         \label{fig:meaure_zero_perturbations}
\end{figure}


\subsubsection{Measure zero co-dimension $N$ bifurcation}
The limit cycle is the only bifurcation that we found that can be achieved on only a measure zero set of parameter values around the parameter for the continuous attractor.






\subsubsection{Independence of norm of perturbation on bifurcation}

\begin{figure}[tbhp]
     \centering
    \includegraphics[width=\textwidth]{noorman_ring_N6_pert_allfxdpnts_allnorms}
       \caption{Rows show the bifurcations resulting from perturbations from the matrices with the same direction in Fig.~\ref{fig:bio_rings}A but with different norms (columns). }
         \label{fig:noorman_ring_allfxdpnts_allnorm}
\end{figure}



\newpage
\subsection{Ring attractor approximation with tanh neurons}\label{sec:supp:goodridge}


We investigated the bifurcations around the approximate ring attractor constructed with a symmetric weight matrix for a tanh network  \citep{compte2000synaptic, seeholzer2017efficient}.
The functional form of $W$ is the sum of a constant term plus a Gaussian centered at $\theta_i - \theta_j =0$:
\begin{equation}
W(\theta_i - \theta_j) = J^- + (J^+ - J^-) \exp\left[ -\frac{(\theta_i - \theta_j)^2}{2\sigma^2} \right],
\end{equation}
with the dimensionless parameter $J^-$ representing the strength of the weak crossdirectional connections, $J^+$ the strength of the stronger isodirectional connections,
 and $\sigma$ the width of the connectivity footprint.
 
 
 Such ring attractor approximations are similar to the ones in \citep{goodridge2000, samsonovich1997path, redish1996coupled}. %Equation 9,12
 



\subsubsection{Loss of function: Sensitivity of continuous attractors to perturbations}\label{sec:supp:boa}

We will show that there are differences at how well approximations perform at different timescales.

\begin{figure}[tbhp]
  \centering
  \includegraphics[width=\textwidth]{performance}
  \caption{Degradation of performance across perturbation sizes.
  (A) System behavior at the asymptotic time scales measured through memory capacity. }
  \label{fig:performance}
\end{figure}

%Networks
%  \citep{seeholzer2017efficient} %tanh
%  \citep{goodridge2000}		%sigmoid

We measure how performance of different models for the representation of an angular variable drop as a function of perturbation size Fig.~\ref{fig:performance} through the memory capacity metric.
For each perturbation size, we sample a low rank (rank 1,2 or 3) random matrix with norm equal to that perturbation size.
We determine the location of the fixed points through the local flow direction criterion as described in Sec.~\ref{sec:fastslowmethod}
and determine the basin of attraction
\begin{equation}
\basin(x^*) \coloneqq \{x\in \manifold \ | \lim_{t\rightarrow\infty}\varphi(t,x)=\{x^*\}\}.
\end{equation}
through assesing the local flow direction for 1024 sample points in the found invariant manifold.
This invariant manifold was found to be consistently close the the original invariant ring attractor.
The initial ring had $2N$ fixed points ($N$ stable, $N$ saddle) on this invariant ring manifold.
The memory capacity of this initial configuration is $N\log(N)$ for the $2N$ uniformly spaced fixed points.


%\subsection{Couey}\label{sec:supp:couey}
%\citep{couey2013}
%
%\subsection{NEF}
%\citep{barak2021mapping}


\subsection{Low-rank}\label{sec:supp:lowrank}


The networks consisted of $N$ firing rate units with a sigmoid inputoutput transfer function \citep{mastrogiuseppe2018}
\begin{equation}
\xi_i(t) = - \xi_i(t) + \sum_{j=1}^{N} J_{ij}\phi(x_j(t)) + I_i
\label{eq:1}
\end{equation}
where $x_i(t)$ is the total input current to unit $i$,
$ J_{ij} = g\chi_{ij} + P_{ij}$ is the connectivity matrix, 
$\phi(x) = \operatorname{tanh}(x)$ is the current-to-rate transfer function, and $I_i$ is the external, feedforward input to unit $i$.

This far we focused on unit-rank connectivity structure, but our framework can be directly extended to higher-rank structure. A more general structured component of rank $r\ll N$ can be written as a superposition of $r$ independent unit-rank terms 
\begin{equation}
P_{ij} = \frac{m^{(1)}_i n^{(1)}_j}{N} + \dots + \frac{m^{(r)}_i n^{(r)}_j}{N},
\end{equation} and is in principle characterized by $2r$ vectors $m^{(k)}$ and $n^{(k)}$.
$g\chi$ is considered unknown except for its statistics (mean 0, variance $g^2/N$).

$N=10,100,1000$
$\Sigma=2$
$\rho=1.9$
$g=0, 0.1$


\begin{figure}[h]
\centering
\includegraphics[width=0.8\textwidth]{N100_si2_rho1.9_g0_fp4.8.12}
\caption{Some examples of networks dynamics.}
\label{fig:low_rank_examples}
\end{figure}


\subsection{EMPJ}\label{sec:supp:empj}
We fit 3 networks with the Embedding Manifolds with Population-level Jacobians (EMPJ) method \citep{pollock2020}.
We take a ring and embed it with a random linear mapping to a 10 dimensional state space.
On this embedded ring, we constraint the network to have evenly spaced fixed points with one marginal Jacobian eigenvalue and all others eigenvalues -20.



%\newpage
%\subsection{Biswas}\label{sec:supp:biswas}




%\newpage
%\section{Training RNNs on an integration task from scratch}
%
%We trained vanilla RNNs with a ReLU nonlinearity for the recurrent layer and a linear output layer on the angular velocity integration task Fig.~\ref{fig:angular_task}. The network size varies between 50 and 200 units, initialized using a normal distribution for the parameters. Adam optimization with $\beta_1=0.9$ and $\beta_2=0.99$ was employed with a batch size of 512 and training was run until no decrease in the loss occurred for 100 epochs. The task has 256 time steps for the training samples, and training was based on the mean squared error loss.
%
%\begin{figure}[tbhp]
%     \centering
%    \includegraphics[width=\textwidth]{line_attractor_like_solutions}
%       \caption{The two types of found solutions. A) A line attractor with hyperbolically stable fixed points at the end of the line. B) Saddle nodes at the ends of the line.
%}
%         \label{fig:line_att_sols}
%\end{figure}
%
%From an arbitrary initialization, we find that a line attractor-like structure often (8 out of 10 runs) emerged with hyperbolically stable fixed points (Fig.\ref{fig:line_att_sols}A) when trained on a longer version of the task. For shorter trial lengths, saddle nodes are more likely to emerge (6 out of 10 runs) at the ends of the line (Fig.~\ref{fig:line_att_sols}B), meaning that the resulting structure is not an attractor. 
%



\newpage
\newpage
\section{Tasks}\label{sec:supp:tasks}
%Inputs and outputs for an example trial on each task are shown in Supp.Fig.~\ref{fig:supp:tasks}.


\paragraph{Memory guided saccade task}

The total time length of the task was 512 steps.
The time delay to the output cue was sampled from 
\begin{align}
T_{delay} \sim \mathcal{U}(50, 400).
\end{align}
We applied a mask $m_{i,t}=0$ for 5 time steps ($T_{delay}+i$ for $i=0,\dots 4$) after the go cue.



\paragraph{Angular velocity integration task}
The input is an angular velocity and the target output is the sine and cosine of the integrated angular velocity.
Velocity at every timestep  is sampled from as a Gaussian Process (GP) for smooth movement trajectories, consistent with the observed animal behavior in flies and rodents.
%These parameters are set to roughly match the angular velocity distribution of the rat and fly (Stackman & Taube, 1998; Sharp et al., 2001; Bender & Dickinson, 2006; Raudies & Hasselmo, 2012).
\begin{equation}
k(x,y)=\exp\left(-\frac{\|x-y\|}{2\ell^2}\right),
\end{equation}
with length scale $\ell$.
 The length scale of the kernel was fixed at 1.
 
 \begin{figure}[tbhp]
     \centering
    \includegraphics[width=0.75\textwidth]{task_fig}
       \caption{Description of the tasks. A) The angular velocity integration task. B) The output of the angular velocity integration in the output space, color coded according to the integrated angle. An example of an input is shown with constant velocity and it is provided until one turn is completed.}
         \label{fig:angular_task}
\end{figure}

 
 
 
 
 \section{Training methods}
 
 We trained vanilla RNNs with PyTorch \citep{paszke2017automatic} with a tanh nonlinearity for the recurrent layer and a linear output layer on the angular velocity integration task Fig.~\ref{fig:angular_task}.
 The network size is 20 units, initialized using a normal distribution for the parameters.
  Adam optimization with $\beta_1=0.9$ and $\beta_2=0.99$ was employed with a batch size of 512 and training was run until no decrease in the loss occurred for 1000 epochs.
   The task has 100 time steps for the training samples, and the mean squared error loss was used.
The batches were generated on-line, similar to how animals are trained with a new trial instead of iterating through a dataset of trials.

The best learning rate was chosen from 5 initial runs for all networks.
Training a single network took around 10 minutes on a CPU and occupied 10 percent of an 8GB RAM.

 \section{RNN analysis methods}
 
 %fast-slow
 % inv man
 
 \subsection{Fast-slow decomposition}
 We simulated 1024 trajectories without noise with inputs from the task and let the networks evolve for 16 times the task definition lengths.
 We took the cutoff to identify the slow manifold to be $10^{-3}$ of the highest speed along each trajectory.
 We believe that this gaurantees the identification of the slow manifold in a system that has a fast-slow decomposition.	
 We sampled 1024 points from these points to fit a periodic, cubic spline (black line in Fig.\ref{fig:fastslow_decomposition}).
 
 \subsection{Vector field on invariant manifold}\label{sec:supp:vf}
 
 We assess the vector field for the ODE (Eq.~ \ref{eq:RNN:continuous} without noise and input) on the found invariant manifold $\manifold$ by calculating it in the state space
 and then projecting it onto the output space:
 \begin{equation}
\dot \alpha =  \wout f(\hat \alpha) %=: g(\alpha)
\end{equation}
for sampled points $\hat \alpha\in \manifold$.
These points $\hat \alpha\in \manifold$ on the manifold are associated with the points on the ring through the mapping $\alpha = \wout\hat\alpha$.
 
  
 \begin{figure}[tbhp]
     \centering
    \includegraphics[width=\textwidth]{vf_on_ring}
       \caption{The projected vector field on the found invariant manifold for the system Fig~\ref{fig:fastslow_decomposition}C.
       (A) The found vector field aligns well with the ring in the projected output space.
       (B) The norm of the vector field is low around found fixed points as expected, but is higher for points that are just slow points.
       }
         \label{fig:vf_on_ring}
\end{figure}
 
This vector field in the output space captures in what direction and how quickly angular memory will decay. 
 The vector field  suggests that the system indeed has an invariant manifold (Fig. \ref{fig:vf_on_ring}).
 Furthermore, the vector field and fixed points are consistent with each other, as the vector field flips direction around found fixed points.

 
 There are some inconsistencies around saddle nodes, where the vectori field seems to point off of the manifold.	
 This is probably just inaccuracies  coming from numerically calculating the vector field and the exact location of the invariant manifold.


For the bound discussed in Supp.Sec.\ref{sec:app:bouding}, we calculate the uniform norm of the found vector field $\|f\|_\infty = \sup f(\alpha)$.

%
%
%\begin{figure}[tbhp]
%     \centering
%    \includegraphics[width=\textwidth]{analysis_small}
%       \caption{Analysis steps for the distillation of the implemented computation in a trained RNN. A) Input driven hidden trajectories for constant inputs of different magnitudes in the left (blue) and right (red) direction. B) Projection onto the output space of the attractors found by simulation until convergence to periodic solutions (color indicates the angular direction it maps to) with slow points found by minimizing the speed of the hidden (square) or output (cross) dynamics. Stability is indicated by green for stable, pink and red for saddles with 1 and 2 unstable dimensions, respectively. C) Effective input drive shown as average vector fields for the hidden dynamics projected onto the output space. Averages taken for a single constant input in left (blue) and right (red) directions.}
%         \label{fig:asymptotic_analysis}
%\end{figure}
%
%\begin{figure}[tbhp]
%     \centering
%    \includegraphics[width=\textwidth]{example_solutions}
%       \caption{A) A solution with a single limit cycle (light blue) that gets mapped onto a small subset of the output space. B) A solution with multiple limit cycles spread around the ring attractor. C) A solution with only fixed points spread around a ring like attractor with slow dynamics.}
%         \label{fig:angular_solutions}
%\end{figure}
%
%
%For the angular velocity integration task, typical solutions have two limit cycles corresponding to the two directions of constant inputs. The autonomous dynamics can be characterized by an (approximate) line attractor with two (approximate) ring attractors at the ends. 
%The found solutions Fig.\ref{fig:angular_solutions}A-C all show bounded ring-like attractors. These solutions are all composed of two rings (Fig.\ref{fig:asymptotic_analysis}A) connected by an (approximate) line attractor.
%
%The vector field (Fig. \ref{fig:asymptotic_analysis}C) suggests that the system exhibits input driven dynamics  corresponding to a limit cycle, which would mean that the invariant manifold of the input-driven dynamics is compact.
%%\include{iclr2024_supplementary.tex}




\newpage

\section{Bounding the loss}\label{sec:app:bouding}
We formulate here a theory of continuous attractor approximations in terms of memory loss over time.

Let $\mathcal{U}\subset \mathbb{R}^D$ be a subamifold and  with metric $d(x,y): \mathcal{U} \times \mathcal{U} \rightarrow \mathbb{R}$.
%Then we have a dynamical system $\bm{x} \in \mathbb{R}^N$ with autonomous dynamics $\dot{ \bm{x}} = F_{\boldsymbol{\theta}} (\bm{x})$. 
Suppose that there is an encoder mapping $f: \mathcal{U} \rightarrow \mathbb{R}^N$ such that the inverse of this encoder mapping is a function (although not necessarily injective): $f^{-1}: Im(f) \rightarrow \mathcal{U}$. 
Then, let us define a memory loss in a time $T$ as:
\begin{equation}
    \mathcal{L}(T) = \frac{1}{|U|} \int_U  \frac{1}{|f(\bm{\alpha})|} \int_{f(\bm{\alpha})} \frac{1}{T} \int_0^T d(f^{-1}(\phi_{\bm{\theta}}(f(\bm{\alpha}),t),\bm{\alpha}) dt df(\bm{\alpha}) d\bm{\alpha}
\end{equation}

If $D = 1 \Rightarrow \mathcal{U} = [a,b]$ (or open/closed combinations and/or $a = -\infty$ and/or $b = +\infty$):

\begin{equation}
    \mathcal{L}(T) = \left(\lim_{a(,b) \rightarrow -\infty(,+\infty)}\right) \frac{1}{b - a} \int_a^b  \frac{1}{|f(\alpha)|} \int_{f(\alpha)} \frac{1}{T} \int_0^T d(f^{-1}(\phi_{\bm{\theta}}(f(\alpha),t)),\alpha) dt df(\alpha) d\alpha
\end{equation}

\subsection{Ring attractor}

In the case of the ring attractor the memory we would like to encode is $\alpha \in \mathcal{U} = [0,2 \pi)$ and the error is defined as $d(x,y) = o_\pi(|x-y|)$ where:

\begin{equation}
    o_\pi(x) = \begin{cases}
    x & \text{if } x < \pi \\
    2 \pi - x & \text{if } x \geq \pi
    \end{cases}
\end{equation}

If we call $\hat{\alpha}_{\boldsymbol{\theta}}(\alpha_0, t) = f^{-1}(\phi_{\bm{\theta}}(f(\alpha),t))$ we get the expression of the memory loss for this kind of memory as:

\begin{equation}
    \mathcal{L}(T) =  \frac{1}{2 \pi} \int_0^{2 \pi}  \frac{1}{T} \int_0^T o_\pi \left( \left| \hat{\alpha}_{\boldsymbol{\theta}}(\alpha_0, t) - \alpha_0  \right| \right) dt d\alpha_0
\end{equation}

\subsubsection{Bounds}

\textbf{General bounds}

We can call:

\begin{equation}
\begin{split}
    \epsilon^+(t) &= \sup_{\alpha_0} \; o_\pi \left( \left| \hat{\alpha}_{\boldsymbol{\theta}}(\alpha_0, t) - \alpha_0  \right| \right) \geq \frac{1}{2 \pi} \int_0^{2 \pi}  o_\pi \left( \left| \hat{\alpha}_{\boldsymbol{\theta}}(\alpha_0, t) - \alpha_0  \right| \right)  \\
     \epsilon^{m}(t) &= \frac{1}{2 \pi} \int_0^{2 \pi}  o_\pi \left( \left| \hat{\alpha}_{\boldsymbol{\theta}}(\alpha_0, t) - \alpha_0  \right| \right) \\
    \epsilon^-(t) &= \inf_{\alpha_0} \; o_\pi \left( \left| \hat{\alpha}_{\boldsymbol{\theta}}(\alpha_0, t) - \alpha_0  \right| \right) \leq \frac{1}{2 \pi} \int_0^{2 \pi}  o_\pi \left( \left| \hat{\alpha}_{\boldsymbol{\theta}}(\alpha_0, t) - \alpha_0  \right| \right)
\end{split}
\end{equation}

Then we get the bounds for the loss $\mathcal{L}(T)$ as:

\begin{equation}
    \frac{1}{T} \int_0^{T} \epsilon^-(t)dt \leq \mathcal{L}(T) = \frac{1}{T} \int_0^{T} \epsilon^{m}(t) dt \leq  \frac{1}{T} \int_0^{T} \epsilon^+(t) dt
\end{equation}


\textbf{Speed bounds}

Notice further that since:

\begin{equation}
\begin{split}
    \epsilon^+(t) &\leq \min(t\epsilon^+(\delta t), \pi) \\
    \epsilon^-(t) &\geq t\epsilon^-(\delta t)
\end{split}
\end{equation}
where 
then 
\begin{equation}
\begin{split}
    \frac{1}{T} \int_0^{T} \epsilon^+(t)dt &\leq  \min \left( \frac{1}{T} \int_0^{T} t\epsilon^+(\delta t)dt, \pi \right) = \min \left( \frac{T \epsilon^+(\delta t)}{2}, \pi \right) \\
    \frac{1}{T} \int_0^{T} \epsilon^-(t)dt &\geq  \frac{1}{T} \int_0^{T} t\epsilon^-(\delta t)dt  = \frac{T \epsilon^-(\delta t)}{2} \\
\end{split}
\end{equation}
and we get: 

\begin{equation}
    \frac{T \epsilon^-(\delta t)}{2} \leq \frac{1}{T} \int_0^{T} \epsilon^-(t)dt \leq \mathcal{L}(T) = \frac{1}{T} \int_0^{T} \epsilon^{m}(t) dt \leq  \frac{1}{T} \int_0^{T} \epsilon^+(t) dt \leq \min \left( \frac{T \epsilon^+(\delta t)}{2}, \pi \right)
\end{equation}

Finally, if the error is uniform enough we can expect $\epsilon^{m}(t) \approx t\epsilon^m(\delta t)$ and

\begin{equation}
    \mathcal{L}(T) = \frac{1}{T} \int_0^{T} \epsilon^{m}(t) dt \approx  \frac{1}{T} \int_0^{T} t\epsilon^m(\delta t)dt = \frac{T \epsilon^m(\delta t)}{2}
\end{equation}

\subsubsection{Within manifold case}
Let's assume that we have managed the system $F_{\boldsymbol{\theta}}$ to be 'good', i.e. have a slow manifold $\manifold \in \mathbb{R}^N$ in bijection with $\mathcal{U}$, i.e. $f|_{\manifold}$ is not a mapping but a bijective function and:

\begin{equation}
\forall \bm{x} \in \manifold \quad \dot{\bm{x}} = \epsilon_{\bm{\theta}}(\bm{x})\frac{\frac{\partial f}{\partial \alpha}(f^{-1}(\bm{x}))}{||\frac{\partial f}{\partial \alpha}(f^{-1}(\bm{x}))||}
\end{equation}

% In this case: 
% \begin{equation}
% f^{-1}(\phi_{\bm{\theta}}(f(\alpha),t)) = g(\alpha, t, \epsilon_{\bm{\theta}})
% \end{equation}

Then we have a slow manifold in the form of a ring attractor, we have $f(0) = f(2 \pi)$ and:

\begin{equation}
    \hat{\alpha}_{\boldsymbol{\theta}}(\alpha_0, t) = \left(\alpha_0 + \int_0^t \epsilon_{\bm{\theta}}(\alpha_0, s) ds \right)\mod 2 \pi
\end{equation}


Then: 
\begin{equation}
\begin{split}
    \hat{\alpha}_{\boldsymbol{\theta}}(\alpha_0, t) &= o_\pi \left( \left| \left(\alpha_0 + \int_0^t \epsilon_{\bm{\theta}}(\alpha_0, s) ds \right)\mod 2 \pi - \alpha_0 \right| \right)  \\
    &= o_\pi \left( \left| \left(\alpha_0 + \int_0^t \epsilon_{\bm{\theta}}(\alpha_0, s) ds \right)\mod 2 \pi - \alpha_0 \mod 2 \pi \right| \right) \\
    &= o_\pi \left( \left| \int_0^t \epsilon_{\bm{\theta}}(\alpha_0, s) ds \mod 2 \pi \right| \right)
\end{split}
\end{equation}
where we used that $\alpha_0 \in [0,2 \pi) \Rightarrow \alpha_0 = \alpha_0 \mod 2 \pi$ and that $|x \mod 2 \pi - y \mod 2 \pi| = |(x-y) \mod 2 \pi|$.

The final equation of the loss in this case has the form:

\begin{equation}
    \mathcal{L}(T) =  \frac{1}{2 \pi} \int_0^{2 \pi} \frac{1}{T} \int_0^T o_\pi \left( \left| \int_0^t \epsilon_{\bm{\theta}}(\alpha_0, s) ds \mod 2 \pi \right| \right) dt d\alpha_0
\end{equation}

\textbf{Slow manifold bounds}

In this case, if we have $FP$ fixed points in the ring-like slow manifold, we know that: 

\begin{equation}
\begin{split}
     \epsilon^+(t) &\leq \min \left( \frac{2 \pi}{FP}, \pi \right) 
\end{split}
\end{equation}
and therefore:

\begin{equation}
    \mathcal{L}(T) \leq \min \left( \frac{2 \pi}{FP}, \pi \right) 
\end{equation}




%\section{Appendix / supplemental material}
%
%
%Optionally include supplemental material (complete proofs, additional experiments and plots) in appendix.
%All such materials \textbf{SHOULD be included in the main submission.}
%
%


\end{document}<|MERGE_RESOLUTION|>--- conflicted
+++ resolved
@@ -525,25 +525,15 @@
 \section{Numerical Experiments on Task-optimized Recurrent Networks}\label{sec:experiments}
 % Continuous attractor approximations} %from trained RNNs
 
-<<<<<<< HEAD
-Recurrent neural networks (RNNs) are universal approximators of dynamical systems \citep{doya1993, schafer2006recurrent} and should therefore be able to approximate continuous attractors. \mpcomment{I disagree that it is!! It is a universal approximators of bounded length sequence-to-sequence transformations, not dynamical systems. Guillermo?}
-We will identify the solution type (the topology of the dynamics) of trained RNNs to gain insights into its performance, error patterns, generalization capabilities, and, ultimately, proximity to a continuous attractor.
-%\mpcomment{what is a solution type?}
-Leveraging a fast-slow decomposition methodology, premised on the assumption of normal hyperbolicity within the system, we first identify the slow manifold through a velocity bound criterion, and then identify the slow flow by its asymptotic behavior.
-
-
-Understanding the implemented computation in neural systems in terms of dynamical systems has a well-established practice \citep{seung1996, sompolinsky1988}.
-Researchers have attempted to understand optimized neural networks through nonlinear dynamical systems analysis \citep{sussillo2013blackbox, sussillo2014, barak2013, driscoll2022, maheswaranathan2019universality, cueva2019headdirection, cueva2021continuous} and to compare those artificial networks to biological circuits \citep{mante2013context, remington2018flexible, ghazizadeh2021slow}.
-=======
 While our theory describes the abundance of approximate continuous attractors in the vicinity of a continuous attractor, it does not imply that there are no approximate solutions away from continuous attractors.
 We use task-optimized recurrent neural networks (RNNs) as means to searching for plausible solutions for analog memory with ring topology.
 We will train a diverse set of RNNs, then identify the solution type of trained RNNs to gain insights into its performance, error patterns, generalization capabilities, and, ultimately, proximity to a continuous attractor.
 %Recurrent neural networks (RNNs) are universal approximators of dynamical systems \citep{doya1993, schafer2006recurrent} and should therefore be able to approximate continuous attractors. \mpcomment{I disagree that it is!! It is a universal approximators of bounded length sequence-to-sequence transformations, not dynamical systems. Guillermo?}
 %Leveraging a fast-slow decomposition methodology, premised on the assumption of normal hyperbolicity within the system, we first identify the slow manifold through a velocity bound criterion, and then identify the slow flow by its asymptotic behavior.
 
+
 Understanding the implemented computation in neural systems in terms of dynamical systems has a well-established practice~\citep{seung1996,sompolinsky1988}.
 Researchers have attempted to understand optimized neural networks through nonlinear dynamical systems analysis~\citep{sussillo2013blackbox,sussillo2014,barak2013,driscoll2022,maheswaranathan2019universality,cueva2019headdirection,cueva2021continuous} and to compare those artificial networks to biological circuits~\citep{mante2013context,remington2018flexible,ghazizadeh2021slow}.
->>>>>>> 1db88678
 % 
 Previously, systematic analysis of the variability in network dynamics has been surveyed in vanilla RNNs and variations in dynamical solutions over architecture and nonlinearity have been quantified~\citep{sussillo2013blackbox,mante2013context,yang2019task,maheswaranathan2019universality,driscoll2022}.
 Furthermore, the spectrum of how RNNs may hold memory has been addressed~\citep{orhan2019diverse}.
