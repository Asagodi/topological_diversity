\documentclass{article} % For LaTeX2e
\usepackage{neurips_2024}
\pdfminorversion=6
%\usepackage[utf8]{inputenc}
\usepackage{amssymb,amsmath,amsthm}
\usepackage{thmtools,mathtools,mathrsfs}
\usepackage{amsfonts}       % blackboard math symbols
\usepackage{forloop}
\usepackage{xspace}
%\usepackage{natbib}
\setcitestyle{square,comma,numbers,sort&compress,super}
%\usepackage{subcaption}
\usepackage{graphicx}
\usepackage[dvipsnames]{xcolor}
\usepackage{pifont} 				%xmark
\usepackage{caption}
\usepackage{float}
\usepackage{bm}
%\usepackage{tikz}
%\usepackage{tikz-cd}
\usepackage[T1]{fontenc}    % use 8-bit T1 fonts
\usepackage[colorlinks=true,linkcolor=MidnightBlue,citecolor=ForestGreen,filecolor=TealBlue,urlcolor=Plum]{hyperref}       % hyperlinks
\hypersetup{breaklinks=true}
\usepackage{url}            % simple URL typesetting
\usepackage{booktabs}       % professional-quality tables
\usepackage{nicefrac}       % compact symbols for 1/2, etc.
\usepackage{microtype}      % microtypography
%\usepackage{xr-hyper}
%\usepackage{enumitem}
\usepackage[inline]{enumitem}

 %% space saving tricks
\usepackage{sidecap} % caption on the side SCfigure
\sidecaptionvpos{figure}{c} % vertically align scfigure in sidecap
\usepackage[compact]{titlesec}
\setlength{\abovedisplayskip}{2pt}
\setlength{\belowdisplayskip}{2pt}
\AtBeginDocument{\setlength\abovedisplayskip{4pt}}
\AtBeginDocument{\setlength\belowdisplayskip{4pt}}
\titlespacing*{\section}{0pt}{1pt}{1pt}
\titlespacing*{\subsection}{0pt}{1pt}{1pt}

\newcommand{\ptitle}[1]{\textbf{#1:}\xspace}

\definecolor{mpcolor}{rgb}{1, 0.1, 0.59}
\definecolor{ascolor}{rgb}{1, 0.5, 0.}
\newcommand{\mpcomment}[1]{\textcolor{mpcolor}{(#1)}}
\newcommand{\ascomment}[1]{\textcolor{ascolor}{(#1)}}

\DeclareGraphicsExtensions{.pdf,.png,.jpg,.mps,.eps,.ps}
\graphicspath{{../figures/}{../figures/inv_man/}}

\newcommand{\defvec}[1]{\expandafter\newcommand\csname v#1\endcsname{{\mathbf{#1}}}}
\newcounter{ct}
\forLoop{1}{26}{ct}{
    \edef\letter{\alph{ct}}
    \expandafter\defvec\letter%
}

% captial \vA
\forLoop{1}{26}{ct}{
    \edef\letter{\Alph{ct}}
    \expandafter\defvec\letter%
}

\newcommand{\dm}[1]{\ensuremath{\mathrm{d}{#1}}} % dx dy dz dmu
\newcommand{\RN}[2]{\frac{\dm{#1}}{\dm{#2}}} % (Radon-Nikodym) derivative
\newcommand{\PD}[2]{\frac{\partial#1}{\partial#2}} % partial derivative
\newcommand{\overbar}[1]{\mkern1.5mu\overline{\mkern-1.5mu#1\mkern-1.5mu}\mkern1.5mu}
\newcommand{\win}{\vW_{\text{in}}}
\newcommand{\wout}{\vW_{\text{out}}}
\newcommand{\bout}{\vb_{\text{out}}}
\newcommand{\reals}{\mathbb{R}}

\newcommand{\manifold}{\mathcal{M}}
\newcommand{\uniformNorm}[1]{\left\|#1\right\|_\infty} % uniform norm
\DeclarePairedDelimiter{\abs}{\lvert}{\rvert}

\DeclareMathOperator{\relu}{ReLU}
\DeclareMathOperator{\basin}{Basin}
\newcommand{\iidsample}{\stackrel{iid}{\sim}}

\newcommand{\probP}{\text{I\kern-0.15em P}}
\newcommand{\cmark}{\ding{51}}%
\newcommand{\xmark}{\ding{55}}%

\newtheorem{theorem}{Theorem}
\newtheorem{prop}{Proposition}
\theoremstyle{definition}
\newtheorem{definition}{Definition}
\theoremstyle{remark}
\newtheorem{remark}{Remark}

%\title{RNNs with gracefully degrading continuous attractors}
%\title{The universal approximation of continuous attractors}

\title{Back to the Continuous Attractor}

\newcommand{\fix}{\marginpar{FIX}}
\newcommand{\new}{\marginpar{NEW}}

\renewcommand{\cite}{\citep}

\author{%
    \'Abel S\'agodi, Piotr Sok\'o\l, Il Memming Park \\
    %\thanks{Use footnote for providing further information about author (webpage, alternative address).} \\
    \\
    Champalimaud Centre for the Unknown\\
    Champalimaud Foundation, Lisbon, Portugal\\
    \texttt{\{abel.sagodi,piotr.sokol,memming.park\}@research.fchampalimaud.org} \\
}

\begin{document}

%keywords:
%neural computation, robustness, bifurcation analysis, exploding gradient problem, continuous attractors, persistence of invariant manifolds

%TLDR

\maketitle

\begin{abstract}
Continuous attractors offer a unique class of solutions for storing continuous-valued variables in recurrent system states for indefinitely long time intervals.
Unfortunately, continuous attractors suffer from severe structural instability in general---they are destroyed by most infinitesimal changes of the dynamical law that defines them.
This fragility limits their utility especially in biological systems as their recurrent dynamics are subject to constant perturbations.
We observe that the bifurcations from continuous attractors in theoretical neuroscience models display various structurally stable forms.
Although their asymptotic behaviors of memory are categorically distinct, their finite time behaviors are similar and degrade gracefully.
Fast-slow decomposition analysis uncovers the persistent manifold that survives the seemingly destructive bifurcation.
Moreover, the recurrent neural networks trained on analog memory tasks display approximate continuous attractors with predicted slow manifold structures.
Therefore, continuous attractors are \emph{functionally robust} and remain useful as a universal analogy for understanding analog memory.
% to the problem of maintaining a memory of continuous-valued variables for arbitrarily long intervals.
% poses a problem in biological neural networks, as they are constantly subjected to perturbations caused by noise.
% Ultimately, our theory is not about solving the fine-tuning problem. It's about realizing that it is not a problem.
% To address the issue of how animals robustly store continuous variables, we use Fenichel's persistence theorem from dynamical systems theory.
% This theory shows that normally hyperbolic continuous attractors are robust to perturbations.
% We derive that attractive slow manifolds are universal approximations of continuous attractors.
% In simple line and ring attractors, we verify that all perturbations preserve the invariant manifold and demonstrate the principle numerically in various ring attractor systems.
% Finally, we show in trained RNNs that they all approximate continuous attractors as slow manifolds and characterize the dynamics through a fast-slow decomposition.
\end{abstract}


\section{Introduction}
Biological systems exhibit robust behaviors that require neural information processing of analog variables such as intensity, direction, and distance.
Virtually all neural models of working memory for continuous-valued information rely on persistent internal representations through recurrent dynamics.
The continuous attractor structure in their recurrent dynamics has been a pivotal theoretical tool due to their ability to maintain activity patterns indefinitely through  neural population states~\cite{vyas2020,dayan2001,Khona2022}.
They are hypothesized to be the neural mechanism for the maintenance of eye positions, heading direction, self-location, target location, sensory evidence, working memory, decision variables, to name a few~\cite{seung1996,Seung2000,Romo1999}.
Observations of persistent neural activity across many brain areas, organisms, and tasks have corroborated the existence of continuous attractors~\cite{Romo1999,Noorman2022,Nair2023}.
%and anatomy?

%par1: animals can represent CVs
%The natural behavior of animals, including their ability to navigate without sensory cues, implies the presence of a robust internal representation of key variables such as location and head direction.
%This robustness is achieved despite the constantly changing synaptic connections \citep{shimizu2021}. %\citep{gallego2020, kim2019generation, flesch2023continual}.

%Recurrent neural networks (RNNs) can process sequential observations and model temporal dependencies of arbitrary length.
%At the same time, they are fundamentally limited by their finite-sized hidden states which form the only channel between the past and the future.
%Continuous attractors are the ideal solution to the problem of how to hold continuous valued variables.
%This made them prevalent in theoretical neuroscience and they have been extensively used as tools to model neural representation and computation ranging from internal representations of head direction \citep{Skaggs1995, goodridge2000} and eye positions \citep{seung1996} to perceptual decision-making and working memory dependent on continuous variables~\cite{Khona2022}.

% Animal behavior showcases remarkable abilities to navigate and interact with the environment, even without sensory cues, as seen in rodents' spatial memory skills.
% The Computation through Dynamics (CTD) framework assumes that the brain processes sensory information and generates behavior through neural dynamics, including representations of continuous-valued variables like space and direction~\cite{vyas2020}.
% Continuous attractors are the ideal solution to the problem of how to hold continuous valued variables~\cite{Dayan2001,Burak2009,Khona2022}.
% Continuous attractors are biologically plausible, theoretically elegant, consistent with neural recordings, and avoids the asymptotic exploding and vanishing gradient problem~\cite{Park2023a}.
% When used to accumulate stimuli, continuous attractors are also called neural integrators that are hypothesized to be the underlying computation for the maintenance of eye positions, heading direction, self-location, target location, sensory evidence, working memory, decision variables, to name a few~\cite{seung1996,Seung2000,Romo1999}.
% Neural representation of continuous values have been observed as persistent activity in the prefrontal cortex of primates, ellipsoid body of the fly, and hypothalamus~\cite{Romo1999,Noorman2022,Nair2023}.
% A typical computational implementation of a continuous attractor is a bump attractor network model which requires a mean-field limit~\cite{Skaggs1995,Camperi1998,Renart2003} or finite sized networks with threshold linear units \cite{Noorman2022,Spalla2021}, see also Sec.~\ref{sec:ras}.


%par3: problems with CAs
Despite their widespread adoption as models of analog memory, continuous attractors are brittle mathematical objects, posing significant doubts on their ontological value and hence suitability in accurately representing biological functions.
Even the smallest arbitrary change in recurrent dynamics can be problematic, destroying the continuum of fixed points essential for continuous-valued working memory.
In neuroscience, this vulnerability is well-known and often referred to as the ``fine-tuning problem''~\cite{seung1996,Renart2003,Park2023a}.
There are two primary sources of perturbations in the recurrent network dynamics:
(1) the stochastic nature of online learning signals that act via synaptic plasticity, and
(2) spontaneous fluctuations in synaptic weights~\cite{Fusi2007-yg,shimizu2021}.
Thus, additional mechanisms are necessary to compensate for the degradation in particular implementations, through bringing the short-term behavior close to that of a continuous attractor~\cite{Lim2012,Lim2013,Boerlin2013,Koulakov2002,Renart2003,gu2022}.
However, we lack the theoretical basis for relying on the brittle concept of continuous attractors for understanding biological working memory.
% However, the reliance on the fragile concept of continuous attractors lacks a robust theoretical foundation, raising concerns about its practical utility. % <-- chat's suggestion :P

In this study, we explore the bifurcations from continuous attractors in theoretical models,
which reveals various structurally stable dynamics in their vicinity.
The distinct topology of these dynamics implies qualitatively different behaviors in the asymptotic limit of time, and hence differences in the pattern of errors in temporal generalization.
By assuming normal hyperbolicity, we will separate the time scales to obtain the fast flow normal to the ``ghost'' continuous attractor (a.k.a. slow manifold) and the slow flow within for theoretical models and trained recurrent neural networks (RNNs).
We derive a theory describing the persistent manifold that survives the seemingly destructive bifurcations and connects different topologies as \textbf{approximate continuous attractors}.
We further analyze task-trained artificial RNNs to reveal a ``universal motif'' of analog memory with various potential topologies.

%This discrepancy between biological neural networks and theoretical models highlights a mismatch and thus poses a challenge for modeling working memory and related cognitive processes \citep{Renart2003, seeholzer2019}.
%\textbf{This seemingly makes continuous attractors impractical and hence irrelenvant to be used as a memory of continuous valued variables.}
%Nevertheless, as we will show, not all implementations of continuous attractors behave similarly in their brittleness, yet all approximations of continuous attractors can be characterized as slow manifolds.


\section{A critique of pure continuous attractors}\label{sec:critique}
\subsection{Motivating examples}\label{sec:motivating}
\begin{figure}[tbhp]
  \centering
  \includegraphics[width=\textwidth]{lara_bifurcations}
  \caption{The critical weakness of continuous attractors is their inherent brittleness as they are rare in the parameter space, i.e., infinitesimal changes in parameters destroy the continuous attractor implemented in RNNs~\cite{seung1996,Renart2003}.
  Some of the structure seems to remain; there is an invariant manifold that is topologically equivalent to the original continuous attractor.
    (A) Phase portraits for the bounded line attractor (Eq.~\eqref{eq:TLN}).
    Under perturbation of parameters, it bifurcates to systems without the continuous attractor.
    (B) The low-rank ring attractor approximation (Sec.~\eqref{sec:supp:lowrank}).
    Different topologies exist for different realizations of a low-rank attractor with overlap between the left and right vectors, different number of fixed points (4, 8 or 12) or a limit cycle (right bottom).
    Yet, they all share the existence of a ring invariant set.
}\label{fig:lara_bifurcations}
\end{figure}

%par4: observation: CAs bifurcate into invariant manifolds topologically equivalent to the original CA
%Fig1

Ordinary differential equations (ODEs) are commonly used to describe the dynamical laws governing the temporal evolution of firing rates or latent population states\cite{vyas2020}.
In this framework, neural systems are viewed as implementing the continuous time evolution of neural states to perform computations.
We will consider a continuous attractor as a mechanism that implements analog memory computation: carrying a particular memory representation over time.
To define it formally, let \(\vx(t) \in \reals^d\) denote the neural state, and \(\dot{\vx} = \vf(\vx)\) represent its dynamics.
Let \(\manifold \subset \reals^d\) be a manifold.
We say \(\manifold\) is a continuous attractor, if (1) every state on the manifold is a fixed point, \(\forall \vx \in \manifold, \vf(\vx) = 0\), and (2) the fixed points are marginally stable tangent to the manifold and stable normal to the manifold.
In other words, the continuous attractor is a continuum of equilibrium points such that the neural state near the manifold is attracted to it and on the manifold the state does not move.

For example, we can construct a line attractor (a continuous attractor with a line manifold) as follows:
%We will describe the bifurcation space of some continuous attractors.
%Neurons exhibit complex dynamics that can be described by differential equations.
\begin{align}\label{eq:TLN}
    \dot{\vx} = -\vx + \left[ \vW \vx + \vb \right]_{+}
\end{align}
where \(\vW = [0, -1; -1, 0]\) and \(\vb = [1; 1]\), and \([\cdot]_{+} = \max(0,\cdot)\) is the threshold nonlinearity per unit.
%where \(\vx \in \reals^2\), \(\vb \in \reals^2\) is the bias, \(\vW \in \reals^{2\times 2}\) is the recurrent weight, and \([\cdot]_{+} = \max(0,\cdot)\) is the threshold nonlinearity per unit.
%In discrete time, this corresponds to a ReLU RNN (see Sec.~\ref{sec:rnn:integration}).
%The non-trivial activity of this network is limited to the (non-negative) first quadrant.
%The second kind of continuous attractor is created through negative feedback.
We get \(\dot{\vx} = 0\) on the \(x_1 = -x_2 + 1\) line segment in the first quadrant as the manifold (Fig.~\ref{fig:lara_bifurcations}A,left; black line).
We refer to it as the \emph{bounded line attractor} (BLA).
Linearization of the fixed points on the manifold exhibits two eigenvalues, \(0\) and \(-2\);
the \(0\) eigenvalue allows the continuum of fixed points, while \(-2\) makes the flow normal to the manifold attractive (Fig.~\ref{fig:lara_bifurcations}A,left; flow field).

Small changes to the parameters \((\vb,\vW)\) perturb the eigenvalues.
Specifically, any perturbation to the \(0\) eigenvalue destroys the continuous attractor as it bifurcates to either
a single stable fixed point (Fig.~\ref{fig:lara_bifurcations}A top) or two stable fixed points separated with a saddle node in between (Fig.~\ref{fig:lara_bifurcations}A bottom).
However, interestingly, after bifurcation, continuous attractors seemingly tend to leave a ``ghost'' manifold topologically equivalent to the original continuous attractor (note the slow speed).
Furthermore, the vector field is not escaping the ghost manifold, i.e., it is an invariant manifold.
This phenomenon, wherein a continuous attractor is approximated by a manifold within the neural space along which the drift occurs at a very slow pace, has previously been commented on~\citep{seung1997learning,mante2013context}.
In general, continuous attractors are not only structurally unstable, they bifurcate almost certainly for an arbitrary perturbation.
In the following, we focus on 1-dimensional ring attractors.

%and perturbations cause the null eigenvalue to be non-zero and the line attractor disappears.
%However, surprisingly, the bifurcations are qualitatively different.
%Neither of these two cases show a divergent flow, but rather consists of one or two basins of attraction.
%It implies only vanishing gradients for this system and \textbf{exploding gradients will not be present for an arbitrarily long time}.

%The membrane potential of a neuron changes over time according to the input it receives and its intrinsic properties, which can be mathematically modeled using ODEs.
%Consider an RNN (without input or output for now) expressed in continuous time as an ordinary differential equation:
%A common form of the ODE for the firing rate \( r(t) \) of a neuron is:
%\begin{align}\label{eq:TLN2}
%\tau \frac{d r(t)}{d t} = -r(t) + F(I(t))
%\end{align}
%where:
%\(\tau\) is the time constant of the neuron,
%\(-r(t)\) represents the decay of the firing rate over time,
%\(I(t)\) is the total input to the neuron at time \( t \) and
%\(F(I)\) is a non-linear function that converts the input \( I(t) \) into an output firing rate.

% The Computation through Dynamics (CTD) framework assumes that the brain processes sensory information and generates behavior through neural dynamics, including representations of continuous-valued variables like space and direction~\cite{vyas2020}.

%Examples abound.

%When \(d=2\) and \(F(\cdot)= \max(0,\cdot)\) is the threshold nonlinearity, we can build a line continuous attractor as follows.
%First, through positive feedback, \(\vW = [0, 1; 1, 0]\) and no bias \(\vb = \mathbf{0}\), we can create a continuous attractor, i.e., \(\dot{\vx} = 0\) on the \(x_1 = x_2 \geq 0\) half-line, and surrounding attractive flow (Fig.~\ref{fig:ublabla}A left).
%We refer to it as an \textbf{unbounded line attractor (UBLA)}.
%For any point on the line attractor, linearization results in eigenvalues \(0\) and \(-2\), corresponding to the zero flow and attractive flow respectively.
%When \(\vW\) is perturbed, the null eigenvalue can easily become non-zero and the continuous line attractor disappears.
%If it becomes negative, the system bifurcates to a stable fixed point at the origin (Fig.~\ref{fig:ublabla}A bottom).
%However, if it becomes positive (Fig.~\ref{fig:ublabla}A top), \emph{the resulting flow diverges to infinity along the diagonal}.
%Corresponding to the divergent flow, the backpropagating gradient over time exponentially grows in magnitude, thus rendering gradient descent impractical without truncation in time.
%
%any slight imperfections cause slow drift along the line This sort of approximate continuous attract or is what is found in real networks, including those trained by the learning
%``a manifold of stable fixed points'' \citep{Seung2000}.

\subsection{Theoretical models of ring attractors}\label{sec:ras}
% Furthermore, an invariant ring manifold with fixed points on it has been observed in finite dimensional low-rank attractors which converge to a ring attractor in the infinite unit limit~\citep{mastrogiuseppe2018,beiran2021}.
% We show some examples of such continuous attractor approximations in Fig.~\ref{fig:lara_bifurcations}B.
% Similarly, this has been observed in ring attractors with a finite number of units \citep{Noorman2022}, see also Fig.~\ref{fig:bio_rings}A.

%\subsubsection{Angular integration networks}\label{sec:hd}
For circular variables such as the goal-direction (e.g. for home navigation and working memory for communication	 in bees \citep{frisch1993dance}) %home navigation + dance in bees: the angle of the waggle phase relative to gravity reflects the angle of the food source relative to the sun
%duration of the waggle phse reflects the distance to the food source from the hive
or head-direction, the temporal integration and working memory functions are naturally solved by a ring attractor (continuous attractor with a ring topology) \citep{kim2019generation, turner2017angular, turner2020neuroanatomical,hulse2020mechanisms,taube2007head}.
Other examples include
integration of evidence for continuous perceptual judgments, e.g. a hunting predator that needs to compute the net direction of motion of a large group of prey \citep{esnaola2022flexible}.
In this section, we investigate the bifurcations of various implementations of continuous attractors.
Continuous attractor network models of the head-direction is based on the interactions of neurons that (anatomically) form a ring-like overlapping neighbor connectivity~\citep{zhang1996,Noorman2022,ajabi2023,vafidis2022,boucheny2005continuous,knierim2012}.
%Since continuous attractors are susceptible to noise and perturbations the precise representation of the head direction can in principle be disrupted easily.
Similarly as with the line attractor, the ring attractor bifurcates for virtually every perturbation.
Nevertheless, the bifurcated dynamics again follow a similar pattern: the dynamics is restricted to a ghost manifold very close to the original continuous attractor.


\ptitle{Piecewise-linear ring attractor model of the central complex}
Firstly, we discuss perturbations of a continuous ring attractor proposed as a model for the head direction representation in fruit flies~\citep{Noorman2022}.
This model is composed of \(N\) heading-tuned neurons with preferred headings \(\theta_j \in \{\nicefrac{2\pi i}{N}\}_{i=1\dots N}\) radians (see Sec.~\ref{sec:supp:headdirection}).
For sufficiently strong local excitation (given by the parameter \(J_E\)) and broad inhibition (\(J_I\)), this network will generate a stable bump of activity, one corresponding to each head direction.
This continuum of fixed points forms a one dimensional manifold homeomorphic to the circle.

\begin{figure}[tbhp]
     \centering
  \includegraphics[width=\textwidth]{bio_rings}
       \caption{ Perturbations of different implementations and approximations of ring attractors lead to bifurcations that all leave the ring invariant manifold intact. For each model, the network dynamics is constrained to a ring which in turn is populated by stable fixed points (green) and saddle nodes (red).
       (A) 	Perturbations to the ring attractor \citep{Noorman2022}. The ring attractor can be perturbed in systems with an even number of fixed points (FPs) up to \(2N\) (stable and saddle points are paired).
       (B) 	Perturbations to a tanh approximation of a ring attractor \citep{seeholzer2017efficient}.
       (C) 	Different Embedding Manifolds with Population-level Jacobians (EMPJ) approximations of a ring attractor \citep{pollock2020}.
       }\label{fig:bio_rings}
\end{figure}

We evaluate the effect of parametric perturbations of the form \( \vW \leftarrow \vW + \vV\) with \(\vV_{i,j}\iidsample\mathcal{N}(0,\nicefrac{1}{100})\) on a network of size \(N = 6\) with \(J_E= 4\) and \(J_I=-2.4\) by identifying all bifurcations (Sec.~\ref{sec:supp:ring_perturbations}).
We found that the ring (consisting of infinite fixed points) can be perturbed into systems with between 2 and 12 fixed points (Fig.~\ref{fig:bio_rings}A).
As far as we know, this bifurcation from a ring of equilibria to a saddle and node has not been described previously in the literature.
The probability of each type of bifurcation was numerically estimated (See Sec.~\ref{sec:supp:headdirection}).
There are several additional co-dim 1 bifurcations with measure zero (see Fig.~\ref{fig:meaure_zero_perturbations}).
%The space of possible perturbations in Sec. ~\ref{sec:imt} is very large. To be able to form an image of what happens in the theorem we will work out the effect of some examples of perturbations.

%how can we understand the underlying mechanism of these bifurcations

%\mpcomment{transition missing}
%In modeling neural dynamics, ensuring biological plausibility is paramount.
\ptitle{Bump attractor model}
%A well-established approach, consistent with the principles observed in the fly head direction network \citep{kakaria2017}, involves utilizing
%a circulant matrix as the connectivity matrix\citep{samsonovich1997path, seeholzer2017efficient, redish1996coupled, goodridge2000, compte2000synaptic}.
The infinite sized ring attractor network can support a stable ``activity bump'' that can move around the ring in correspondence with changes in head direction.
%The position of this bump encodes the head direction.
This can be accomplished with a connection matrix \(W\) with entries that follow a circular Gaussian function of \(i-j\) \citep{seeholzer2017efficient,redish1996coupled,goodridge2000,compte2000synaptic}.
For finite sized networks the dynamics is constrained to an attractive invariant ring, covered with \(N\) stable fixed points for a networks of size \(N\) (Fig.~\ref{fig:bio_rings}B).
%
%Furthermore, our theory indicates that the reason why networks of generic spiking neurons with connectivity inferred from light-resolution microscopy gives rise to approximate ring attractors\citep{kakaria2017}, is because they are nearby ring attractors as dynamical systems.

\ptitle{Low-rank ring attractor model} %mastrogiuseppe, beiran, ostojic
Low-rank networks can be used to approximate ring attractors~\citep{mastrogiuseppe2018, beiran2021}.
Using dynamical mean field theory, in the limit of infinite-size networks, one can construct a ring attractor through a rank 2 network by constraining overlap of the right- and left-connectivity vectors, see also Sec.~\ref{sec:supp:lowrank}.
However, in simulations of finite-size networks with this constraint, the dynamics instead always converge to a small number of stable fixed points located on a ring~\citep{mastrogiuseppe2018}.

\ptitle{Embedding Manifolds with Population-level Jacobians} %pollock, jazayeri
Approximate ring attractors can be fit by constraining the connectivity so that the networks Jacobian satisfies certain necessary requirements for a ring attractor to exist (Sec.~\ref{sec:supp:empj}~\citep{pollock2020}).
The fitted models through this method also contain an invariant ring manifold on which the dynamics contains stable and saddle fixed points (Fig.~\ref{fig:bio_rings}C).

\ptitle{Remark}
In all example models of ring attractors, we verify that they suffer from the fine-tuning problem.
We have observed the ghost of the continuous attractors in many different systems (either through bifurcation or from finite-size effects): an attractive invariant manifold.
Is this a universal phenomenon?
Moreover, although the exact ring attractor was not implemented, they were approximate ring attractors in some sense.
Are continuous attractors somehow still useful as a model of how animals might represent continuous variables?
We will answer these questions in an implementation-agnostic manner.

% Our theory explains this phenomenon as follows. %MOVE TO LATER
% We can think of the finite size realization as a small perturbation to the infinite size network on the reduced dynamics in the \(m^1, m^2\) plane (independent of the parameter \(g\) for the random part of the matrix)  (Fig.~\ref{fig:bio_rings}B).
% %This implies that the ring attractor network
% For very small networks the ring structure is destroyed and only the plane persist as a slow manifold.

%\mpcomment{are we going to describe EMPJ here?}
%how to show
%normal hyperbolicity index: speed normal/tangent to manifold
%fenichel brakes down
%uniform bound approximation
%Is this only true for ReLU parameterized RNNs, or does it generalize?

%In this paper, we lay out a new theory of general continuous-valued memory to answer the following questions:
%\begin{enumerate}
%%    \item Can we avoid exploding gradients under parameter perturbation?
%    \item Do we need to worry about the brittleness of the continuous attractor solutions in practice?
%    \item Are continuous attractors useful as a model of how animals might represent continuous variables?
%    %How can biological networks approximate the representation of continuous variables?
%\end{enumerate}
%\mpcomment{These are good questions to be embedded in the text. Probably not as bullet points? Not sure.}
%Our theory provides answers to both questions under mild assumptions in an architecture agnostic manner.
%Using Fenichel's invariant manifold theorem, we derive a sufficient condition for RNNs implementing continuous attractors to remain free of exploding gradients.
%Moreover, even after a bifurcation, these RNNs still approximately behave like the original continuous attractor (for a while).

%Using Fenichel's invariant manifold theorem, we derive a universality statement for the bifurcation landscape for one dimensional continuous attractors:
% the behavior of one-dimensional continuous attractors can be effectively described by slow ring manifolds.
% These manifolds can either take the form of collections of stable fixed points and saddle points with connecting orbits or that of a limit cycle.
% This characterization provides a fundamental understanding of a continuous attractors bifurcation landscape.
%%what is uni statement?
%We verify our theoretical insights with numerical experiments.
%We show that all approximations, whether it is trained RNNs or hand designed contintuous attractors, are all to be described as slow manifolds with the same topology as the original continuous attractor,
%%punchlines
%even though they differ from each other in terms of the topology of the dynamics (e.g. number of fixed points).


%\section{Theory of gracefully degrading continuous attractors}\label{sec:theory}
\section{Theory of Approximate Continuous Attractors}\label{sec:theory}
%In this section, we apply invariant manifold theory to RNNs and translate the results for the theoretical neuroscience audience.
%Our emphasis in this paper centers on investigating the distinctive properties of continuous attractors that prove essential for specific tasks, with a deliberate exclusion of considerations related to learning chaotic dynamics.
%\subsection{Invariant Continuous Attractor Manifold Theory}\label{sec:imt}
\subsection{Persistent Manifold Theorem}\label{sec:imt}
%We start by formulating an ODE implementing a continuous attractor in continuous time: \(\dot{\vx} = \vf(\vx)\).
Let \(l\) be the intrinsic dimension of the manifold of equilibria that defines the continuous attractor.
Given a perturbation to the ODE \(\vp(\vx)\) that induces a bifurcation,
\begin{align}\label{eq:perturbation:nonparam}
	\dot{\vx} &= \vf(\vx) + \epsilon\,\vp(\vx)
\end{align}
where \(\uniformNorm{\vp(\cdot)} = 1\) and \(\epsilon > 0\) is the bifurcation parameter,
we can reparameterize the dynamics around the manifold with coordinates \(\vy \in \reals^l\) and the remaining ambient space with \(\vz \in \reals^{d-l}\).
To describe an arbitrary bifurcation of interest, we introduce a sufficiently smooth function \(g\) and \(h\), such that the following system is equivalent to the original ODE:
\begin{align}
    \dot{\vy} &=           \epsilon  \vg(\vy, \vz, \epsilon) \qquad \text{(tangent)}\label{eq:fenichel:flowtangent}\\
    \dot{\vz} &= \hphantom{\epsilon} \vh(\vy, \vz, \epsilon) \qquad \text{(normal)}\label{eq:fenichel:flownormal}
\end{align}
where \(\epsilon = 0\) gives the condition for the continuous attractor \(\dot{\vy} = \mathbf{0}\).
We denote the corresponding manifold of \(l\) dimensions \(\manifold_0 = \{(\vy,\vz) \mid \vh(\vy,\vz,0) = 0\}\).

We say the flow around the manifold is \emph{normally hyperbolic}, if the flow normal to the manifold is hyperbolic, meaning that the Jacobians \(\nabla_\vz \vh\) evaluated at any point on the \(\manifold_0\) has \(d-l\) eigenvalues with their real part uniformly bounded away from zero, and \(\nabla_\vy \vg\) has \(l\) eigenvalues with zero real part.
More specifically, for continuous attractors, the real part of the eigenvalues of \(\nabla_\vz \vh\) will be negative, representing sufficiently strong attractive flow toward the manifold.
Equivalently, for the ODE, \(\dot{\vx} = \vf(\vx)\), the variational system is of constant rank, and has exactly \((d-l)\) eigenvalues with negative real parts uniformly away from zero and \(l\) eigenvalues with zero real parts everywhere along the continuous attractor.
Informally, normal hyperbolicity guarantees that the perturbations changes the structure of the manifold before they can destroy the attractiveness of the manifold.

\begin{SCfigure}[10][bthp]
  \centering
  \includegraphics[width=0.5\textwidth]{FenichelThm}
  \caption{
    Persistent manifold theorem applied to compact continuous attractor guarantees the flow on the slow manifold \(\manifold_\epsilon\) is locally invariant and continues to be attractive.
    The dashed line is a trajectory ``trapped'' in the slow manifold (locally invariant). %change to forward invariant?
    %mention topology?
  }\label{fig:fenichel}
\end{SCfigure}

When \(\epsilon > 0\), the continuous attractor bifurcates away.
What can we say about the fate of the perturbed system?
The continuous dependence theorem~\citep{Chicone2006} says that the trajectories will change continuously as a function of \(\epsilon\) without a guarantee on how quickly they change.
Moreover, the topological structure and the asymptotic behavior of trajectories change discontinuously due to the bifurcation.
Surprisingly there is a strong connection in the geometry due to Fenichel's theorem~\cite{fenichel1971}.
We informally present a special case due to~\citet{Jones1995}:

\begin{theorem}[Persistent Manifold]
Let \(\manifold_0\) be a connected, compact, normally hyperbolic manifold of equilibria originating from a sufficiently smooth ODE.
For a sufficiently small perturbation \(\epsilon > 0\), there exists a manifold \(\manifold_\epsilon\) diffeomorphic to \(\manifold_0\) and locally invariant under the flow of Eq.~\eqref{eq:fenichel:flowtangent}-\eqref{eq:fenichel:flownormal}.
Moreover, \(\manifold_\epsilon\) has \(\mathcal{O}(\epsilon)\) Hausdoff distance to \(\manifold_0\) and has the same smoothness as \(g\) and \(h\). % in (\ref{eq:fenichel:flow}).
\end{theorem}

The manifold \(\manifold_\epsilon\) is called the \emph{slow manifold} which is no longer necessarily a continuum of equilibria.
However, the local invariance implies that trajectories remain within the manifold except potentially at the boundary.
Furthermore, the non-zero flow on the slow manifold is slow and given in the \(\epsilon \to 0\) limit as \(\RN{\vy}{\tau} = \vg(c^\epsilon(\vy), \vy, 0)\) where \(\tau = \epsilon t\) is a rescaled time and \(c^\epsilon(\cdot)\) parameterizes the \(l\) dimensional slow manifold.
In addition, the stable manifold of \(\manifold_0\) is similarly persistent~\cite{Jones1995}, implying the manifold \(\manifold_\epsilon\) to remain attractive.


These conditions are met for the examples in Fig.~\ref{fig:lara_bifurcations} (see Sec.~\ref{sec:supp:fast_slow_form} for the rerparametrization of the BLA).
 As a technical note, for the theory to apply to a continuous piecewise-linear system, it is required that the invariant manifold is globally attracting \cite{simpson2018}, which is also the case for the BLA (see also \citep{prohens2013canard,prohens2016slow} for a discussion of geometric singular perturbation theory for piecewise linear dynamical systems).
As the theory predicts, BLA bifurcates into a 1-dimensional slow manifold (Fig.~\ref{fig:lara_bifurcations}, dark colored regions) that contains fixed points and connecting orbits, and is overall still attractive.
Furthermore, Fenichel's Persistent Manifold theorem explains the bifurcation structure of the theoretical models discussed in Sec.~\ref{sec:ras}.
Because continuous ring attractor are bounded, their invariant manifold persists and it remains attractive under small perturbations to this system~\citep{wiggins1994}.

%Given an \(d\)-dimensional continuous attractor manifold embedded within a recurrent dynamics of \(n\)-dimensions, it supports persistent continuous memory of \(d\)-dimension.
%There are \(d\) zero Lyapunov exponents corresponding to the perturbations tangent to the manifold, coinciding with the memory representation, and \((n-d)\) negative Lyapunov exponents that expresses the attractive nature.
%In theory, the topology of the manifold can be arbitrary, ideally matching the desired structure of the target variables.

%In practice, the sufficient conditions for RNNs implementing continuous attractors to have this graceful breakdown (like BLA but not UBLA) is for the continuous attractor manifold to be of finite dimension throughout, connected, and bounded.
%However, in systems with an invariant manifold with dimension at least three, it is possible that a slow manifold with chaotic dynamics is created through a perturbation.
%This would have as consequence that the perturbed system acquires positive Lyapunov exponents (corresponding to the chaotic orbit), which then can still lead to exploding gradients albeit with very slow flow that has little practical consequence in finite time experiments.
%The probability of such a bifurcation is low.


%\subsection{Implications on Machine Learning}\label{sec:imp:ML}
%Extending the memory time constant of RNNs have long been an important area of research with much focus on random weights~\cite{Legenstein2007,Goldman2009,Toyoizumi2011,Kerg2019,Chen2018,Henaff2016,Rusch2021,arjovsky2016}.
%Various initializations for the recurrent weights have been proposed to help learning: initialization with the identity matrix \citep{le2015}, with a random orthogonal matrix \citep{saxe2014,Henaff2016}, with a unitary matrix \citep{arjovsky2016} and with a block diagonal weight matrix that creates a quasi-periodic system with limit cycles \citep{Sokol2019a}.
%However, despite the capacity to maintain representation of continuous quantities for arbitrary duration of time, continuous attractor mechanism has not been pursued in machine learning research because of its brittleness.
%The stochasticity in gradients inherited from the training data, regularization strategy, and multi-task learning objectives act as a perturbation on the recurrent dynamics, and continuous attractors break down even if it could be learned.
%Remedies emerged in machine learning to hard-code continuous-valued memory structures within the RNNs---e.g., the cell state in vanilla LSTM.
%However, our theory shows that the geometric structure of the manifold and the flow around the manifold play a critical role in enabling gradient descent learning of continuous attractors using standard methods such as backpropagation through time (BPTT)~\cite{Toomarian1991}.
%
%It is well known that asymptotic exploding gradients comes from positive Lyapunov exponents~\cite{Mikhaeil2022,Vogt2022,Engelken2023}.
%It has also been pointed out that bifurcations can cause arbitrarily large gradients~\cite{doya1993} as well as discontinuity in the Lyapunov spectrum~\cite{Park2023a}.
%These gradient propagation theories suggested that bifurcations should be avoided, including the continuous attractors.
%
%As far as we know, there is no architecture agnostic theory describing the loss landscape around RNN solutions.
%We remark that due to the singular nature of the center manifold that supports the continuous attractor, the usual analysis approach of linearization fails.
%\emph{Our theory successfully connects the invariant manifold theory and the gradient signal propagation theory in RNNs to describe two types of loss landscape around continuous attractor solutions.}
%In one case, when the theorem holds, the landscape is shallow in all directions due to (asymptotically) vanishing gradients induced by the attractor structure---we have the gracefully degrading continuous attractor.
%In the other case, we can find examples where the theorem does not hold, and the continuous attractor solution is at the boundary of network configurations with exploding gradients, meaning the loss landscape is very steep in some directions.
%While exploding gradients would prevent gradient descent to correct for deviations from the optima,
%for gracefully degrading ones, one can apply restorative forces via gradient descent to be in the vicinity of the brittle continuous attractor solution (see Sec.~\ref{sec:exp:maintaining}).

\subsection{Fast-Slow decomposition and the revival of continuous attractors}\label{sec:revival}
Consider a behaviorally relevant time scale for analog working memory, for instance, 10 ms to 10 sec.
If the dynamical system is orders of magnitude slower, for example, 1000 sec or longer, its effect is too slow to have a practical impact on the behavior that relies on the working memory mechanism.
This clear gap in the fast and slow time scales can be recast as \emph{normal hyperbolicity} of the slow manifold by relaxing the zero real part to a separation of time scales (reciprocal of eigenvalues or Lyapunov exponents).
In other words, the attractive flow normal to the manifold needs to be uniformly faster than the flow on the manifold.

By taking the limit of the slow flow on the manifold to arbitrarily long time constant (i.e., to zero flow), we achieve the reversal of the persistent manifold theorem.
\begin{prop}[Revival of continuous attractor]\label{prop:revival}
Let \(\manifold_\epsilon\) be a connected, compact, normally hyperbolic slow manifold  (as parametrized by Eq.~\eqref{eq:fenichel:flowtangent}-\eqref{eq:fenichel:flownormal}).
Further, assume that the real part of the eigenvalues of \(\nabla_\vz \vh\) are negative. % in the neighborhood of a continuous attractor.
Let the uniform norm of the flow tangent to the manifold be \(\|y\|_\infty=\eta\).
There exist a perturbation with uniform norm at most \(\eta\) that induces a bifurcation to a continuous attractor manifold. % \(\manifold_0\) diffeomorphic to \(\manifold_\epsilon\).
\end{prop}

This perturbation can be constructed by \(\vp(\vx) = \int_{\manifold_\epsilon} - \delta(\vx-\vy)\vf(y)dy\), see for the proof Sec.~\ref{sec:supp:proofprop1}.
This makes the uniform norm of vector field on the manifold a useful measure of distance from a continuous attractor.
It can also be used to bound the memory performance on the short-time scale. % based on the uniform bound of the slow flow.
Let \(\vx_0 \in \manifold\), and \(\varphi = \vp\vert_\manifold\) be the flow restricted to the manifold.
The average deviation from initial memory \(\vx_0\) over time is bounded linearly (for a proof, see Sec.~\ref{sec:supp:ub}):
\begin{align}\label{eq:distance:ub}
\frac{1}{\operatorname{vol}\manifold}\int_\manifold
%\frac{1}{T}\int_0^T
\abs{\vx(t, \vx_0) - \vx_0}\,
%\dm{t}
\dm{\vx_0}
\leq t\uniformNorm{\varphi}.
\end{align}



\subsection{Relevance of dynamics on the slow manifold in the asymptotic time scale}\label{sec:attractor_bif}
While the uniform norm gives insight into short time scale behavior, we can expect that working memory tasks generalize to longer durations~\citep{Park2023a}.
Long-time scale behavior of the slow manifold is dominated by the stability structure, i.e., the topology of the dynamics.
Although we have seen numerous topologies in Sec.~\ref{sec:critique}, dynamical systems theory says that they are fundamentally limited, especially in low-dimensions.
%Understanding attractors and their bifurcation structure is crucial in neuroscience because they provide a blueprint for how neural activity can remain stable and robust even in the face of disruptions.
%This resilience is fundamental for cognitive functions, learning, and memory.
%Thanks to Fenichel's Persistent Manifold Theorem, we can understand how these persistent pathways, or manifolds, survive even when the system undergoes  bifurcations.
%Essentially, this theorem assures us that the underlying structure of continuous attractors remains intact, maintaining a consistent topology despite the changes.
%The theory implies that in the space of dynamical systems, all systems in the neighbourhood of a continuous attractor all share the same topology for the attractive persistent invariant manifold and that the flow on the manifold is slow.
For a ring attractor this implies that the stability structure of the invariant manifold is either
(1) composed of an equal number of stable fixed points and saddle nodes, placed alternatingly and with connecting orbits, or (2) a limit cycle.
%saddle node with homoclinic orbit: with noise equivalent to a limit cycle
For 2 dimensional attractors stable fixed points and saddle nodes can coexist with limit cycles.
In more complex scenarios, such as a two-dimensional attractor, stable fixed points and saddle nodes can coexist with limit cycles, creating a rich tapestry of possible neural states.
For example, the dynamics on a torus manifold can be described by Kolmogorov-Arnold-Moser (KAM) theory.
%For higher dimensional attractors, there is the possibility of chaos emerging, but we conjuncture that the bifurcations leading to such behavior are a measure zero set.
%\mpcomment{refer to later section on generalization performance?}

%No matter the dimension, the essential takeaway is that there will always be an attractive invariant manifold that mirrors the topology and dimension of the original continuous attractor.
%This means that, even with perturbations, neural states aren't drastically altered from where they would have been, maintaining a semblance of the original flow.
% the compact case: the invariant manifolds are diffeomorphic to the original one. So neural states arent too far off from where they would have been before the perturbation.
%\mpcomment{This subsection is very dry. Make it sound cool and also explain why these are important considerations in the context of neuroscience.}

\section{Numerical Experiments on Task-optimized Recurrent Networks}\label{sec:experiments}
% Continuous attractor approximations} %from trained RNNs

While our theory describes the abundance of approximate continuous attractors in the vicinity of a continuous attractor, it does not imply that there are no approximate solutions away from continuous attractors.
We use task-optimized RNNs as means to searching for plausible solutions for analog memory with a ring topology.
We will train a diverse set of RNNs, then identify the solution type of trained RNNs to gain insights into its performance, error patterns, generalization capabilities, and, ultimately, proximity to a continuous attractor.
%Recurrent neural networks (RNNs) are universal approximators of dynamical systems \citep{doya1993, schafer2006recurrent} and should therefore be able to approximate continuous attractors. \mpcomment{I disagree that it is!! It is a universal approximators of bounded length sequence-to-sequence transformations, not dynamical systems. Guillermo?}
%Leveraging a fast-slow decomposition methodology, premised on the assumption of normal hyperbolicity within the system, we first identify the slow manifold through a velocity bound criterion, and then identify the slow flow by its asymptotic behavior.


Understanding the implemented computation in neural systems in terms of dynamical systems has a well-established practice~\citep{seung1996,sompolinsky1988}.
Researchers have attempted to understand optimized neural networks through nonlinear dynamical systems analysis~\citep{sussillo2013blackbox,sussillo2014,barak2013,driscoll2022,maheswaranathan2019universality,cueva2019headdirection,cueva2021continuous} and to compare those artificial networks to biological circuits~\citep{mante2013context,remington2018flexible,ghazizadeh2021slow}.
%
Previously, systematic analysis of the variability in network dynamics has been surveyed in vanilla RNNs and variations in dynamical solutions over architecture and nonlinearity have been quantified~\citep{sussillo2013blackbox,mante2013context,yang2019task,maheswaranathan2019universality,driscoll2022}.
Furthermore, the spectrum of how RNNs may hold memory has been addressed~\citep{orhan2019diverse}.
%comparing artificial network representations to neural data
We therefore investigated to what extent training RNNs on a task uniquely determines the low-dimensional dynamics, independent of neural architectures.

\subsection{Model Architectures and Training Procedure}
We examined vanilla continuous-time RNNs for this work.
The time discretized version of RNN network activity is given by
\begin{equation}
  \begin{aligned}
	\vx_t &= f(\win \vI_t + \vW \vx_{t-1} + \vb) + \zeta \label{eq:RNN:discrete}\\
	\vy_t &= \wout \vx_t + \bout
  \end{aligned}
\end{equation}
where \(\vx_t \in \reals^d\) is the hidden state,
\(\vy_t \) is the readout,
\(\vI_t \in \reals^K\) is the input,
\(f\colon \reals \to \reals\) an activation function which acts on each of the hidden dimension,
private noise variable \(\zeta\sim\mathcal{N}(0,\nicefrac{1}{100})\), and %\(\zeta\sim \mathcal{N}(0, .001)\)
\(\vW, \vb, \win, \wout, \bout\) are parameters.
Assuming an Euler integration with unit time step, the discrete-time RNN of \eqref{eq:RNN:discrete} corresponds to the stochastic differential equation:
\begin{align}
    \dm{\vx} &= -\vx\dm{t} + f(\win \vI + \vW \vx + \vb)\dm{t} + \sigma \dm{W}. \label{eq:RNN:continuous}
\end{align}
where \(\dm{W}\) is Wiener process that models the intrinsic state noise in the brain.

Building upon prior work, which has shown networks' capabilities on such tasks, we trained RNNs to either
(1) estimate head direction through integration of angular velocity \citep{cueva2019headdirection, cueva2021continuous}
and (2) perform a memory guided saccade task for a ring variable \citep{wimmer2014} (details in Sec.~\ref{sec:supp:tasks}).
The loss \(L\) to be minimized was computed by the mean squared error (MSE) between the network output \(y(t)\) and the target output \(\hat y(t)\)
%\begin{equation}\label{eq:loss}
\(L_{MSE} \coloneqq \langle m_{i,t}(y_{i,t}-\hat y_{i,t})^2\rangle_{i,t}, \)
%\end{equation}
<<<<<<< HEAD
with \(i\) the index of the output units and \(t\)  the index for time.
We implemented a mask, \(m_{i,t}\), for modulating the loss with respect to certain time intervals.


We trained 10 networks for every combination of the following parameters:
 ReLU, tanh and rectified tanh activation functions and
 number of units/neurons (64, 128, 256).
% , and activity regularization (\(10^{-3}, 0, 1\)).
All networks were trained using ADAM with \(\beta_1=0.9\) and \(\beta_2=0.999\) for \(5,000\) iterations with a batch size of 64.  % and a stopping criterion............. % and training was run until no decrease in the loss occurred for 100 epochs
=======
with $i$ the index of the output units and $t$  the index for time.
We implemented a mask, $m_{i,t}$, for modulating the loss with respect to certain time intervals.
We trained 10 networks for every combination of the following parameters:
 ReLU, tanh and rectified tanh activation functions and
 number of units/neurons (64, 128, 256).
% , and activity regularization ($10^{-3}, 0, 1$).
%All networks were trained using ADAM with $\beta_1=0.9$ and $\beta_2=0.999$ for $5,000$ iterations with a batch size of 64.  % and a stopping criterion............. % and training was run until no decrease in the loss occurred for 100 epochs
>>>>>>> 08015e6c
%Among the networks, we only analyzed networks with normalized MSE less than -20 dB (Fig.~\ref{}).

%To avoid overly complex solutions that do not generalize well for longer trials, we penalized high activity using an L2 regularization on the hidden activity \(x_t\).
%%We trained networks with regularizer
%The hyperparameter selection criterion for regularization was the highest level of regularization that ...............
%We found the highest level regularization that ...............


%\subsection{Fast-slow decomposition: Unpacking the slow manifolds in trained RNNs} %from trained RNNs
% separate the time scales to obtain the fast flow normal to the ``ghost'' continuous attractor (a.k.a. slow manifold) and the slow flow within
%intro:
%-goal: to identify the solution type of a trained RNN + understand it's performance/errors/generalization/closeness to a CA
%-how through a fast-slow decomposition, based on the assumption that there is normal hyperbolicity in the system


 %method
\subsection{Numerical Fast-Slow Decomposition}\label{sec:fastslowmethod}
For each trained network, we find the slow manifold  by integrating the autonomous dynamics and we select the parts of the trajectory that have speed slower than a threshold.
%
%We assess the intrinsic dimensionality of the manifold with the Method Of Moments algorithm \citep{amsaleg2018extreme, altan2021estimating}.
%https://scikit-dimension.readthedocs.io/en/latest/skdim.id.MOM.html#skdim.id.MOM
In the cases that we identify a one dimensional invariant manifold \(\manifold\), we parametrize it by fitting a cubic spline with periodic boundary constraints to these points (black line in Fig.~\ref{fig:fastslow_decomposition}A and B).
Alternatively, we identify the points along the trajectories that are the closest to a set of point in the output space relevant to the task after convergence, i.e. on the unit ring.
%Finally, we find the stable fixed points through a threshold on the
Finally, we find the fixed points on the invariant ring by identifying regions where the direction of the flow flips for a dense set of points on the found invariant manifold.
We assess the direction through projection onto the output mapping and calculating the angular flow.
Stable fixed points are identified where the flow directions are both pointing towards this flip point,
while saddle nodes are identified where they are pointing away (filled and hollow circles Fig.~\ref{fig:fastslow_decomposition}A and B for stable and saddle fixed points respectively).
We find that long integrated trajectories of the network converge to the found stable fixed points through this independent method.


\subsection{Variations in the Topologies of the Networks}\label{sec:topologies}
In this section, we dissect the dynamics of RNNs by segregating time scales to delineate the rapid flow normal to the slow manifold, and the flow on the manifold (Sec.~\ref{sec:fsdecmethod}).
%We want to investigate how networks might solve tasks.
%While previous studies have primarily focused on simple tasks that can be solved with fixed points, there remains a gap in comprehensively extracting the mechanisms underlying network implementations~\citep{sussillo2013blackbox}.
%We address this gap by investigating the internal mechanisms of neural network solvers for tasks involving continuous variables.
%
All solutions involve a slow manifold with the same topology as the relevant variable in the task.
The different solutions are different in their asymptotic dynamics (Fig.~\ref{fig:fastslow_decomposition}).
The most often found solution is of the type \emph{fixed point ring manifold} (Fig.~\ref{fig:fastslow_decomposition}A and B).
%
Less commonly found topologies includes %slow limit cycles (Fig.~\ref{fig:fastslow_decomposition}C) and a
the slow torus around a repulsive ring invariant manifold (Fig.~\ref{fig:fastslow_decomposition}D).
These solutions are consistent with both observations of the possibility of using non-constant dynamics for memory storage~\citep{hirsch1995computing,Park2023a} and neuronal circuits underlying persistent representations despite time varying activity~\citep{druckmann2012neuronal}.

%Fig 4
\begin{figure}[tbhp]
  \centering
  \includegraphics[width=\textwidth]{fastslow_decomposition_m}
  \caption{Slow manifold approximation of different trained networks on the memory guided saccade and angular velocity integration tasks.
 (A1) Example of a trajectory on the  angular velocity integration task.
 (A2) Example of a trajectory on the  memory guided saccade task.
 (B) An example fixed-point type solution to the memory guided saccade task.
 (C) An example found solution to the angular velocity integration task.
 (D) An example slow-torus type solution to the memory guided saccade task. The colored curves indicate stable limit cycles of the system.
}\label{fig:fastslow_decomposition}
\end{figure}



\subsection{Universality amongst Good Solutions}
%to what extent does training neural networks to solve simple tasks, prevalent in neuroscientific studies, uniquely determine the low-dimensional dynamics independent of neural architectures?
%are the learned dynamics highly sensitive to different neural architectures?

%\begin{definition}%[Good Solution]
%We define a \emph{Good Solution} as
%\end{definition}

The fixed point topologies show a lot of variation across networks (Fig.~\ref{fig:fastslow_decomposition}A and B),
 much like the systems next to continuous attractors (Fig.~\ref{fig:lara_bifurcations} and Fig.~\ref{fig:bio_rings}).
Previously, it has been observed that fixed point analysis has as a major limitation, namely, that the number of fixed points must be the equal across compared networks  \citep{maheswaranathan2019universality}.
Our methodology effectively addresses and overcomes this limitation.
The universal structure of continuous attractor approximations as slow invariant manifolds allows us to connect different topologies as \textbf{approximate continuous attractors} (Sec.~\ref{sec:attractor_bif}).








\section{Generalization Analysis}

%distinct topology of these dynamics implies qualitatively different behaviors in the asymptotic limit of time

When neuroscientists study neural computations in animals, the animal is trained on a finite time task  and it is therefore unclear that they learn the intended computation or just a finite time approximation of it.
The same is the case for the trained networks.
We will investigate to what extent the networks have the intended memory necessary for the computation or whether they implement the task only on the timescale on which they have been trained.

%Our theory shows that not all continuous attractors are born equal, and that there are gracefully degrading continuous attractors.
%In finite time, trajectories are well-behaved, contrary to the asymptotic behavior captured by the Lyapunov exponents.
%Animal behavior is finite time in nature and the longer the temporal distance the harder it is to learn temporal dependencies in general.

%generalization
%\subsection{Different topologies have different generalization properties}
\subsection{Generalization properties of continuous attractor approximations}\label{sec:generalization}
%, and thus a corresponding pattern of error in temporal generalization

Looking beyond the finite timescale provides valuable insights into the network's ability to store information.
We will therefore investigate the angular memory capacities of the trained networks at two different time-scales:  asymptotic and finite time.

The two possible approximations of a ring attractor discussed in Sec.~\ref{sec:critique} exhibit markedly distinct generalization characteristics.
Approximating the system as a limit cycle results in a memory trace that gradually diminishes over time.
Conversely, the alternative approximation's memory states are contingent upon the quantity and positioning of stable fixed points within the system.
We will in detail describe the generaralization properties of the trained networks on the angular velocity integration task.
We tested all networks with a validation set and took a cutoff for the normalized MSE for the networks we consider for the analysis at -20 dB (Fig.~\ref{fig:angular_loss}C).




\begin{figure}[tbhp]
  \centering
  \includegraphics[width=\textwidth]{angular_losses2}
  \caption{The different measures for memory capacity reflect the generalization properties implied by the topology of the found solution.
  (A) The average accumulated angular error versus the uniform norm on the vector field (left and right hand side of Eq.~\ref{eq:distance:ub}, respectively), shown for finite time (time of trial length on which networks were trained, \(T_1\)) indicated with filled markers and at asymptotic time (with hollow markers).
  (B) The memory capacity versus the average accumulated angular error.
  (C) The number of fixed points versus average accumulated angular error, with the average distance between neighbouring fixed points indicated in red.
  (D) The  average accumulated angular error over time for two selected networks, indicated with the blue and orange arrows in (C).
  (E) Distribution of network performance measured on a validation dataset measured as normalized MSE (NMSE).
  }\label{fig:angular_loss}
\end{figure}

%method
\ptitle{Finite time}
Aside from the angular velocity integration component of the task, the trained networks learn to store a memory of an angular variable.
We assess the performance of the network to store the memory of angle over time.
The networks typically perform well on the timescale on which they have been trained \(T_1=256\) time steps (Fig.~\ref{fig:angular_loss}E).
%
%uniform bound
%infinite norm
This loss is bounded by the uniform norm of the vector field  on the invariant manifold (Fig.~\ref{fig:angular_loss}A,  see Sec.~\ref{sec:supp:vf} and~\ref{sec:supp:ub}).

\ptitle{Asymptotic time}
For the asymptotic time-scale the asymptotic behavior of the system dominates and we identify the network behavior through its \(\omega\)-limit sets.
For a one dimensional system this will either be fixed points or a limit cycle.
For the fixed-point type solution, the maximal error is given by the maximal distance to the next fixed point while for a limit cycle this will always be \(\pi\).
We identify the location of the fixed points as described in Sec.~\ref{sec:fastslowmethod}.

Besides the maximal error that the network will make in the asymptotic limit, we can also characterize how many different angles the network would confuse in the asymptotic limit.
We construct a probability distribution of what part of state space we end up in at infinite time through the calculation of the size of the basins of attraction of stable fixed points as a proportion of the ring.
Finally, we characterize the memory capacity of the network through calculating the entropy of this probability distribution (see Sec.~\ref{sec:supp:boa}).

The mean accumulated error at the time at which the task was trained has a linear relationship with the number of fixed points (Fig.~\ref{fig:angular_loss}C).
Furthermore, this error is bounded by the mean distance between stable and unstable fixed points (red dots in Fig.~\ref{fig:angular_loss}C).
This is another indication that the networks rely on a ring invariant manifold to implement the task.
Networks with different number of fixed points might have the same performance on the finite time scale (\(T_1\)), but have vastly different generalization properties because they differ in the number of fixed points (Fig.~\ref{fig:angular_loss}D).


\section{Approximate Slow Manifolds are near Continuous Attractors}\label{sec:converse}
In Sec.~\ref{sec:ras}, we presented a theory of approximate solutions in the neighborhood of continuous attractors.
When are approximate solutions to the analog working memory problem near a continuous attractor?
We posit that there are four conditions:
\begin{enumerate*}[label=\textbf{(C\arabic*)}]
\item sufficiently smooth approximate bijection between neural activity and memory content, \label{converse:bijection}
\item the speed of drift of memory content is bounded, \label{converse:persistent}
\item robustness against state (S-type) noise, and \label{converse:Stype}
\item robustness against dynamical (D-type) noise. \label{converse:Dtype}
<<<<<<< HEAD
\end{enumerate}
The correspondence implied by~\ref{converse:bijection} translate to, the existence of a manifold in the neural activity space with the same topology as the memory content.
The persistence~\ref{converse:persistent} requires that the flow on the manifold is slow and bounded.
The S-type robustness~\ref{converse:Stype} implies non-expansive flow, that is, non-positive Lyapunov exponents.
Along with the D-type robustness~\ref{converse:Dtype}, it implies the manifold is ``attractive'', and  normally hyperbolic.
=======
\end{enumerate*}
The correspondence implied by \ref{converse:bijection} translate to, the existence of a manifold in the neural activity space with the same topology as the memory content.
The persistence \ref{converse:persistent} requires that the flow on the manifold is slow and bounded.
The S-type robustness \ref{converse:Stype} implies non-expansive flow, that is, non-positive Lyapunov exponents.
Along with the D-type robustness \ref{converse:Dtype}, it implies the manifold is ``attractive'', and  normally hyperbolic.
>>>>>>> 08015e6c
Then, there exists a smooth function with a uniform norm matching the slowness on the manifold such that when added makes it a continuous attractor (Prop.~\ref{prop:revival}).
For the RNN experiments, we added state-noise while training using stochastic gradient descent, satisfying~\ref{converse:Stype} and~\ref{converse:Dtype}.
We have also verified that~\ref{converse:persistent} holds (Fig.~\ref{fig:angular_loss}A).
Although the stochastic optimization cannot lead to the continuous attractor solution, it gets to the neighborhood where there are approximate solutions.
Note that effectively feedforward solutions~\citep{Goldman2009} do not satisfy~\ref{converse:bijection}.



\section{Discussion}
An attractive manifold of equilibria in a continuous attractor network provides continuous memory.
Although the corresponding configurations for a continuous attractor are measure zero in parameter space, we showed that when the persistent manifold theorem holds, the finite time behavior of the trajectories only slowly break down under perturbations.
We investigated the neighborhood of the continuous attractor networks and analyzed diverse bifurcations in various example systems.
There were surprisingly diverse bifurcations that the network visits in the presence of stochasticity in synapses and learning signals.
The fast-slow time scale analysis can reverse this process and bring all approximate continuous attractors into an equivalence class.
This reinstates the continuous attractor as the fundamental theoretical mechanism that represents the collection of approximations.
Unlike in most of dynamical systems theory where the asymptotic behavior and topology of stability structures are studied, we expend equal amount of focus on the effective finite time and asymptotic behaviors.% of the ideal mathematical object.

%as we have shown...
Training RNNs on tasks involving continuous variables results in a great variety of solutions.
As the theory predicts, trained networks have an attractive ring invariant manifold.
However, even within this variety, we can identify common structures that are different from the invariances highlighted previously in fixed point analyses.
Nvertheless, the topological structure of the found solutions still determines how well a network can perform generalization for longer time scales.

%limitations
We did not explicitly describe the topology and dimensionality of the identified invariant manifolds for all networks, only for a representative set.
Yet the results indicate that most solutions have a ring invariant manifold with a slow flow on it.
Although for well-trained networks this separation of timescale exists, the analysis is not guaranteed to work for systems without a fast-slow decomposition.
%point above

%error-correcting
Previous psychophysical, theoretical, and neurophysiological work has shown that noise in neural activity can cause memories to diffuse away from their original representation, leading to errors in working memory.
Discrete attractor dynamics can counteract this noise by pulling memories towards a few stable representations~\citep{panichello2019,Koulakov2002,Goldman2003-cz}.
The found solutions might reflect the trade-off between robustness to noise and the ability to store continuous variables.


% \mpcomment{move the following to the end or conclusion}
Through a series of experiments of training RNNs on two tasks with various architectures, sizes and activation functions, we shed light on the intricate workings of neural networks when confronted with continuous-variable tasks.
Amidst the variability of solutions, we observe that all trained networks share the universal feature of having a slow invariant manifold with the same topology as the variable on which the computation relies.
This empirical evidence strongly corroborates our proposed theory of continuous memory.



%In this study, we did not impose any additional structural constraints on the RNNs during training.
%It would be interesting to investigate how such constraints might affect the representation and computation in the trained RNNs.


%\subsection{Implications for Neuroscience}\label{sec:imp:neuroscience}

%some remarks on the structure? maybe just leave out for now
%The conditions for normally hyperbolic continuous attractors are favorable in the recurrent neuronal networks: (1) mutual inhibition is widely present and evidence points to inhibition dominated dynamics,
%(2) the neural state space is bounded due to physiological constraints, namely by a non-negative firing rate below and a maximum firing rate above.





% We have derived a general theory that describes the loss landscape of RNNs around continuous attractor solutions.
% This theory implies that backpropagating gradient does not explode for systems near compact continuous attractors because of divergent dynamics.
% This insight also suggests that there can exist homeostatic mechanisms for certain implementations of continuous attractors that maintain the structure of the attractor sufficiently for the neural computation it is used in, which we demonstrate in a simple network.

%\begin{ack}
%Use unnumbered first level headings for the acknowledgments. All acknowledgments go at the end of the paper before the list of references. Moreover, you are required to declare
%funding (financial activities supporting the submitted work) and competing interests (related financial activities outside the submitted work).
%More information about this disclosure can be found at: \url{https://neurips.cc/Conferences/2023/PaperInformation/FundingDisclosure}.
%
%
%Do {\bf not} include this section in the anonymized submission, only in the final paper. You can use the \texttt{ack} environment provided in the style file to autmoatically hide this section in the anonymized submission.
%\end{ack}


%\section*{References}
%The natbib package will be loaded for you by default. Citations may be author/year or numeric, as
%long as you maintain internal consistency. As to the format of the references themselves, any style is
%acceptable as long as it is used consistently

%References follow the acknowledgments in the camera-ready paper. Use unnumbered first-level heading for
%the references. Any choice of citation style is acceptable as long as you are
%consistent. It is permissible to reduce the font size to \verb+small+ (9 point)
%when listing the references.
%Note that the Reference section does not count towards the page limit.
%\medskip

\small

\newpage
\bibliographystyle{abbrvnat}
\bibliography{../cit,../catniplab}
%


%%%%%%%%%%%%%%%%%%%%%%%%%%%%%%%%%%%%%%%%%%%%%%%%%%%%%%%%%%%%

\newpage
\section*{NeurIPS Paper Checklist}

%%%% BEGIN INSTRUCTIONS %%%
%The checklist is designed to encourage best practices for responsible machine learning research, addressing issues of reproducibility, transparency, research ethics, and societal impact. Do not remove the checklist: {\bf The papers not including the checklist will be desk rejected.} The checklist should follow the references and precede the (optional) supplemental material.  The checklist does NOT count towards the page
%limit.
%
%Please read the checklist guidelines carefully for information on how to answer these questions. For each question in the checklist:
%\begin{itemize}
%    \item You should answer \answerYes{}, \answerNo{}, or \answerNA{}.
%    \item \answerNA{} means either that the question is Not Applicable for that particular paper or the relevant information is Not Available.
%    \item Please provide a short (12 sentence) justification right after your answer (even for NA).
%   % \item {\bf The papers not including the checklist will be desk rejected.}
%\end{itemize}
%
%{\bf The checklist answers are an integral part of your paper submission.} They are visible to the reviewers, area chairs, senior area chairs, and ethics reviewers. You will be asked to also include it (after eventual revisions) with the final version of your paper, and its final version will be published with the paper.
%
%The reviewers of your paper will be asked to use the checklist as one of the factors in their evaluation. While ``\answerYes{}'' is generally preferable to ``\answerNo{}'', it is perfectly acceptable to answer ``\answerNo{}'' provided a proper justification is given (e.g., "error bars are not reported because it would be too computationally expensive" or "we were unable to find the license for the dataset we used"). In general, answering ``\answerNo{}'' or ``\answerNA{}'' is not grounds for rejection. While the questions are phrased in a binary way, we acknowledge that the true answer is often more nuanced, so please just use your best judgment and write a justification to elaborate. All supporting evidence can appear either in the main paper or the supplemental material, provided in appendix. If you answer \answerYes{} to a question, in the justification please point to the section(s) where related material for the question can be found.
%
%IMPORTANT, please:
%\begin{itemize}
%    \item {\bf Delete this instruction block, but keep the section heading ``NeurIPS paper checklist"},
%    \item  {\bf Keep the checklist subsection headings, questions/answers and guidelines below.}
%    \item {\bf Do not modify the questions and only use the provided macros for your answers}.
%\end{itemize}
%

%%% END INSTRUCTIONS %%%


\begin{enumerate}

\item {\bf Claims}
    \item[] Question: Do the main claims made in the abstract and introduction accurately reflect the paper's contributions and scope?
    \item[] Answer: \answerYes{} % Replace by \answerYes{}, \answerNo{}, or \answerNA{}.
    \item[] Justification: The theoretical and experimental results match and we provide various examples that indicate that they generalize to other settings.
    \item[] Guidelines:
    \begin{itemize}
        \item The answer NA means that the abstract and introduction do not include the claims made in the paper.
        \item The abstract and/or introduction should clearly state the claims made, including the contributions made in the paper and important assumptions and limitations. A No or NA answer to this question will not be perceived well by the reviewers.
        \item The claims made should match theoretical and experimental results, and reflect how much the results can be expected to generalize to other settings.
        \item It is fine to include aspirational goals as motivation as long as it is clear that these goals are not attained by the paper.
    \end{itemize}

\item {\bf Limitations}
    \item[] Question: Does the paper discuss the limitations of the work performed by the authors?
    \item[] Answer: \answerYes{} % Replace by \answerYes{}, \answerNo{}, or \answerNA{}.
    \item[] Justification: We report on the limitations of the analysis in the discussion section.
    \item[] Guidelines:
    \begin{itemize}
        \item The answer NA means that the paper has no limitation while the answer No means that the paper has limitations, but those are not discussed in the paper.
        \item The authors are encouraged to create a separate ``Limitations'' section in their paper.
        \item The paper should point out any strong assumptions and how robust the results are to violations of these assumptions (e.g., independence assumptions, noiseless settings, model well-specification, asymptotic approximations only holding locally). The authors should reflect on how these assumptions might be violated in practice and what the implications would be.
        \item The authors should reflect on the scope of the claims made, e.g., if the approach was only tested on a few datasets or with a few runs. In general, empirical results often depend on implicit assumptions, which should be articulated.
        \item The authors should reflect on the factors that influence the performance of the approach. For example, a facial recognition algorithm may perform poorly when image resolution is low or images are taken in low lighting. Or a speech-to-text system might not be used reliably to provide closed captions for online lectures because it fails to handle technical jargon.
        \item The authors should discuss the computational efficiency of the proposed algorithms and how they scale with dataset size.
        \item If applicable, the authors should discuss possible limitations of their approach to address problems of privacy and fairness.
        \item While the authors might fear that complete honesty about limitations might be used by reviewers as grounds for rejection, a worse outcome might be that reviewers discover limitations that aren't acknowledged in the paper. The authors should use their best judgment and recognize that individual actions in favor of transparency play an important role in developing norms that preserve the integrity of the community. Reviewers will be specifically instructed to not penalize honesty concerning limitations.
    \end{itemize}

\item {\bf Theory Assumptions and Proofs}
    \item[] Question: For each theoretical result, does the paper provide the full set of assumptions and a complete (and correct) proof?
    \item[] Answer: \answerYes{} % Replace by \answerYes{}, \answerNo{}, or \answerNA{}.
    \item[] Justification: We provide proofs in the supplemental and provide assumptions about the applicability of the theoretical results.
    \item[] Guidelines:
    \begin{itemize}
        \item The answer NA means that the paper does not include theoretical results.
        \item All the theorems, formulas, and proofs in the paper should be numbered and cross-referenced.
        \item All assumptions should be clearly stated or referenced in the statement of any theorems.
        \item The proofs can either appear in the main paper or the supplemental material, but if they appear in the supplemental material, the authors are encouraged to provide a short proof sketch to provide intuition.
        \item Inversely, any informal proof provided in the core of the paper should be complemented by formal proofs provided in appendix or supplemental material.
        \item Theorems and Lemmas that the proof relies upon should be properly referenced.
    \end{itemize}

    \item {\bf Experimental Result Reproducibility}
    \item[] Question: Does the paper fully disclose all the information needed to reproduce the main experimental results of the paper to the extent that it affects the main claims and/or conclusions of the paper (regardless of whether the code and data are provided or not)?
    \item[] Answer: \answerYes{} % Replace by \answerYes{}, \answerNo{}, or \answerNA{}.
    \item[] Justification: We report on all the analysis step decisions that might affect the results.
    \item[] Guidelines:
    \begin{itemize}
        \item The answer NA means that the paper does not include experiments.
        \item If the paper includes experiments, a No answer to this question will not be perceived well by the reviewers: Making the paper reproducible is important, regardless of whether the code and data are provided or not.
        \item If the contribution is a dataset and/or model, the authors should describe the steps taken to make their results reproducible or verifiable.
        \item Depending on the contribution, reproducibility can be accomplished in various ways. For example, if the contribution is a novel architecture, describing the architecture fully might suffice, or if the contribution is a specific model and empirical evaluation, it may be necessary to either make it possible for others to replicate the model with the same dataset, or provide access to the model. In general. releasing code and data is often one good way to accomplish this, but reproducibility can also be provided via detailed instructions for how to replicate the results, access to a hosted model (e.g., in the case of a large language model), releasing of a model checkpoint, or other means that are appropriate to the research performed.
        \item While NeurIPS does not require releasing code, the conference does require all submissions to provide some reasonable avenue for reproducibility, which may depend on the nature of the contribution. For example
        \begin{enumerate}
            \item If the contribution is primarily a new algorithm, the paper should make it clear how to reproduce that algorithm.
            \item If the contribution is primarily a new model architecture, the paper should describe the architecture clearly and fully.
            \item If the contribution is a new model (e.g., a large language model), then there should either be a way to access this model for reproducing the results or a way to reproduce the model (e.g., with an open-source dataset or instructions for how to construct the dataset).
            \item We recognize that reproducibility may be tricky in some cases, in which case authors are welcome to describe the particular way they provide for reproducibility. In the case of closed-source models, it may be that access to the model is limited in some way (e.g., to registered users), but it should be possible for other researchers to have some path to reproducing or verifying the results.
        \end{enumerate}
    \end{itemize}


\item {\bf Open access to data and code}
    \item[] Question: Does the paper provide open access to the data and code, with sufficient instructions to faithfully reproduce the main experimental results, as described in supplemental material?
    \item[] Answer: \answerNo{} % Replace by \answerYes{}, \answerNo{}, or \answerNA{}.
    \item[] Justification: Although we do not provide open access to the data and code, we strive to make it available as soon as possible.
    \item[] Guidelines:
    \begin{itemize}
        \item The answer NA means that paper does not include experiments requiring code.
        \item Please see the NeurIPS code and data submission guidelines (\url{https://nips.cc/public/guides/CodeSubmissionPolicy}) for more details.
        \item While we encourage the release of code and data, we understand that this might not be possible, so No is an acceptable answer. Papers cannot be rejected simply for not including code, unless this is central to the contribution (e.g., for a new open-source benchmark).
        \item The instructions should contain the exact command and environment needed to run to reproduce the results. See the NeurIPS code and data submission guidelines (\url{https://nips.cc/public/guides/CodeSubmissionPolicy}) for more details.
        \item The authors should provide instructions on data access and preparation, including how to access the raw data, preprocessed data, intermediate data, and generated data, etc.
        \item The authors should provide scripts to reproduce all experimental results for the new proposed method and baselines. If only a subset of experiments are reproducible, they should state which ones are omitted from the script and why.
        \item At submission time, to preserve anonymity, the authors should release anonymized versions (if applicable).
        \item Providing as much information as possible in supplemental material (appended to the paper) is recommended, but including URLs to data and code is permitted.
    \end{itemize}


\item {\bf Experimental Setting/Details}
    \item[] Question: Does the paper specify all the training and test details (e.g., data splits, hyperparameters, how they were chosen, type of optimizer, etc.) necessary to understand the results?
    \item[] Answer: \answerYes{} % Replace by \answerYes{}, \answerNo{}, or \answerNA{}.
    \item[] Justification: These are reported in detail in the Supplemental.
    \item[] Guidelines:
    \begin{itemize}
        \item The answer NA means that the paper does not include experiments.
        \item The experimental setting should be presented in the core of the paper to a level of detail that is necessary to appreciate the results and make sense of them.
        \item The full details can be provided either with the code, in appendix, or as supplemental material.
    \end{itemize}

\item {\bf Experiment Statistical Significance}
    \item[] Question: Does the paper report error bars suitably and correctly defined or other appropriate information about the statistical significance of the experiments?
    \item[] Answer: \answerNA{} % Replace by \answerYes{}, \answerNo{}, or \answerNA{}.
    \item[] Justification: We do not consider error bars in the paper.
    \item[] Guidelines:
    \begin{itemize}
        \item The answer NA means that the paper does not include experiments.
        \item The authors should answer ``Yes'' if the results are accompanied by error bars, confidence intervals, or statistical significance tests, at least for the experiments that support the main claims of the paper.
        \item The factors of variability that the error bars are capturing should be clearly stated (for example, train/test split, initialization, random drawing of some parameter, or overall run with given experimental conditions).
        \item The method for calculating the error bars should be explained (closed form formula, call to a library function, bootstrap, etc.)
        \item The assumptions made should be given (e.g., Normally distributed errors).
        \item It should be clear whether the error bar is the standard deviation or the standard error of the mean.
        \item It is OK to report 1-sigma error bars, but one should state it. The authors should preferably report a 2-sigma error bar than state that they have a 96\% CI, if the hypothesis of Normality of errors is not verified.
        \item For asymmetric distributions, the authors should be careful not to show in tables or figures symmetric error bars that would yield results that are out of range (e.g. negative error rates).
        \item If error bars are reported in tables or plots, The authors should explain in the text how they were calculated and reference the corresponding figures or tables in the text.
    \end{itemize}

\item {\bf Experiments Compute Resources}
    \item[] Question: For each experiment, does the paper provide sufficient information on the computer resources (type of compute workers, memory, time of execution) needed to reproduce the experiments?
    \item[] Answer: \answerYes{} % Replace by \answerYes{}, \answerNo{}, or \answerNA{}.
    \item[] Justification: Yes, we have reported the computer resources in the Supplemental.
    \item[] Guidelines:
    \begin{itemize}
        \item The answer NA means that the paper does not include experiments.
        \item The paper should indicate the type of compute workers CPU or GPU, internal cluster, or cloud provider, including relevant memory and storage.
        \item The paper should provide the amount of compute required for each of the individual experimental runs as well as estimate the total compute.
        \item The paper should disclose whether the full research project required more compute than the experiments reported in the paper (e.g., preliminary or failed experiments that didn't make it into the paper).
    \end{itemize}

\item {\bf Code Of Ethics}
    \item[] Question: Does the research conducted in the paper conform, in every respect, with the NeurIPS Code of Ethics \url{https://neurips.cc/public/EthicsGuidelines}?
    \item[] Answer: \answerYes{} % Replace by \answerYes{}, \answerNo{}, or \answerNA{}.
    \item[] Justification: We have read the NeurIPS Code of Ethics and make sure to preserve anonymity.
    \item[] Guidelines:
    \begin{itemize}
        \item The answer NA means that the authors have not reviewed the NeurIPS Code of Ethics.
        \item If the authors answer No, they should explain the special circumstances that require a deviation from the Code of Ethics.
        \item The authors should make sure to preserve anonymity (e.g., if there is a special consideration due to laws or regulations in their jurisdiction).
    \end{itemize}


\item {\bf Broader Impacts}
    \item[] Question: Does the paper discuss both potential positive societal impacts and negative societal impacts of the work performed?
    \item[] Answer: \answerNA{} % Replace by \answerYes{}, \answerNo{}, or \answerNA{}.
    \item[] Justification: The paper is very theoretical and therefore, we do not expect any direct societal impact in the forseeable future.
    \item[] Guidelines:
    \begin{itemize}
        \item The answer NA means that there is no societal impact of the work performed.
        \item If the authors answer NA or No, they should explain why their work has no societal impact or why the paper does not address societal impact.
        \item Examples of negative societal impacts include potential malicious or unintended uses (e.g., disinformation, generating fake profiles, surveillance), fairness considerations (e.g., deployment of technologies that could make decisions that unfairly impact specific groups), privacy considerations, and security considerations.
        \item The conference expects that many papers will be foundational research and not tied to particular applications, let alone deployments. However, if there is a direct path to any negative applications, the authors should point it out. For example, it is legitimate to point out that an improvement in the quality of generative models could be used to generate deepfakes for disinformation. On the other hand, it is not needed to point out that a generic algorithm for optimizing neural networks could enable people to train models that generate Deepfakes faster.
        \item The authors should consider possible harms that could arise when the technology is being used as intended and functioning correctly, harms that could arise when the technology is being used as intended but gives incorrect results, and harms following from (intentional or unintentional) misuse of the technology.
        \item If there are negative societal impacts, the authors could also discuss possible mitigation strategies (e.g., gated release of models, providing defenses in addition to attacks, mechanisms for monitoring misuse, mechanisms to monitor how a system learns from feedback over time, improving the efficiency and accessibility of ML).
    \end{itemize}

\item {\bf Safeguards}
    \item[] Question: Does the paper describe safeguards that have been put in place for responsible release of data or models that have a high risk for misuse (e.g., pretrained language models, image generators, or scraped datasets)?
    \item[] Answer: \answerNA{} % Replace by \answerYes{}, \answerNo{}, or \answerNA{}.
    \item[] Justification: We do not rely on any pretrained language models, image generators, or scraped datasets.
    \item[] Guidelines:
    \begin{itemize}
        \item The answer NA means that the paper poses no such risks.
        \item Released models that have a high risk for misuse or dual-use should be released with necessary safeguards to allow for controlled use of the model, for example by requiring that users adhere to usage guidelines or restrictions to access the model or implementing safety filters.
        \item Datasets that have been scraped from the Internet could pose safety risks. The authors should describe how they avoided releasing unsafe images.
        \item We recognize that providing effective safeguards is challenging, and many papers do not require this, but we encourage authors to take this into account and make a best faith effort.
    \end{itemize}

\item {\bf Licenses for existing assets}
    \item[] Question: Are the creators or original owners of assets (e.g., code, data, models), used in the paper, properly credited and are the license and terms of use explicitly mentioned and properly respected?
    \item[] Answer: \answerYes{} % Replace by \answerYes{}, \answerNo{}, or \answerNA{}.
    \item[] Justification: Yes, we rely on PyTorch and we cite it.
    \item[] Guidelines:
    \begin{itemize}
        \item The answer NA means that the paper does not use existing assets.
        \item The authors should cite the original paper that produced the code package or dataset.
        \item The authors should state which version of the asset is used and, if possible, include a URL.
        \item The name of the license (e.g., CC-BY 4.0) should be included for each asset.
        \item For scraped data from a particular source (e.g., website), the copyright and terms of service of that source should be provided.
        \item If assets are released, the license, copyright information, and terms of use in the package should be provided. For popular datasets, \url{paperswithcode.com/datasets} has curated licenses for some datasets. Their licensing guide can help determine the license of a dataset.
        \item For existing datasets that are re-packaged, both the original license and the license of the derived asset (if it has changed) should be provided.
        \item If this information is not available online, the authors are encouraged to reach out to the asset's creators.
    \end{itemize}

\item {\bf New Assets}
    \item[] Question: Are new assets introduced in the paper well documented and is the documentation provided alongside the assets?
    \item[] Answer: \answerNA{} % Replace by \answerYes{}, \answerNo{}, or \answerNA{}.
    \item[] Justification: The paper does not release new assets.
    \item[] Guidelines:
    \begin{itemize}
        \item The answer NA means that the paper does not release new assets.
        \item Researchers should communicate the details of the dataset/code/model as part of their submissions via structured templates. This includes details about training, license, limitations, etc.
        \item The paper should discuss whether and how consent was obtained from people whose asset is used.
        \item At submission time, remember to anonymize your assets (if applicable). You can either create an anonymized URL or include an anonymized zip file.
    \end{itemize}

\item {\bf Crowdsourcing and Research with Human Subjects}
    \item[] Question: For crowdsourcing experiments and research with human subjects, does the paper include the full text of instructions given to participants and screenshots, if applicable, as well as details about compensation (if any)?
    \item[] Answer: \answerNA{} % Replace by \answerYes{}, \answerNo{}, or \answerNA{}.
    \item[] Justification: The paper does not use any data from human subjects.
    \item[] Guidelines:
    \begin{itemize}
        \item The answer NA means that the paper does not involve crowdsourcing nor research with human subjects.
        \item Including this information in the supplemental material is fine, but if the main contribution of the paper involves human subjects, then as much detail as possible should be included in the main paper.
        \item According to the NeurIPS Code of Ethics, workers involved in data collection, curation, or other labor should be paid at least the minimum wage in the country of the data collector.
    \end{itemize}

\item {\bf Institutional Review Board (IRB) Approvals or Equivalent for Research with Human Subjects}
    \item[] Question: Does the paper describe potential risks incurred by study participants, whether such risks were disclosed to the subjects, and whether Institutional Review Board (IRB) approvals (or an equivalent approval/review based on the requirements of your country or institution) were obtained?
    \item[] Answer:  \answerNA{} % Replace by \answerYes{}, \answerNo{}, or \answerNA{}.
    \item[] Justification: The paper does not use any data from human subjects.
    \item[] Guidelines:
    \begin{itemize}
        \item The answer NA means that the paper does not involve crowdsourcing nor research with human subjects.
        \item Depending on the country in which research is conducted, IRB approval (or equivalent) may be required for any human subjects research. If you obtained IRB approval, you should clearly state this in the paper.
        \item We recognize that the procedures for this may vary significantly between institutions and locations, and we expect authors to adhere to the NeurIPS Code of Ethics and the guidelines for their institution.
        \item For initial submissions, do not include any information that would break anonymity (if applicable), such as the institution conducting the review.
    \end{itemize}

\end{enumerate}

\newpage
\appendix
%\section{Appendix / supplemental material}
\section*{Supplemental Material}
\setcounter{section}{0}
\renewcommand{\thefigure}{S\arabic{figure}} % figure numbering for supplement
\renewcommand{\thesection}{S\arabic{section}} % figure numbering for supplement

%RNNs are capable of learning complex patterns and relationships in the data, which makes them in particular useful as models for neural computations. This is achieved through the use of non-linear activation functions and the training of the network using backpropagation through time (BPTT).
%BPTT allows the network to adjust the weights of the connections between neurons based on the error signal that is propagated backwards through time.
%%This makes them suitable models for
%
%However, training RNNs using back-propagation through time to compute error-derivatives can be difficult.  Early attempts suffered from vanishing and exploding gradients \citep{kolen2001} and this meant that they had great difficulty learning long-term dependencies.
%Many different methods have been proposed for overcoming this difficulty.


%\section{Persistence in non-differentiable vector fields}
%The applicability of the Persistence Theorem to non-differentiable vector fields would depend on the specific characteristics of the system and the nature of the non-differentiability.
%

\section{Bifurcation analysis of the bounded line attractor}\label{sec:supp:bla}

In order to demonstrate the implications of the theory of the persistence of bounded continuous attractors, we rigorously test the predictions of the theory on the stability of the BLA.
 Our objective is to assess the practical implications of the theoretical findings of bounded continuous attractors in a small and tractable system, and second, to contribute empirical evidence that can help refine and extend existing theoretical frameworks.


Similarly as for UBLA, the BLA has a parameter that determines step size along line attractor \(\alpha\). Analogously as for UBLA, these parameters determine the capacity of the network.
The inputs push the input along the line attractor in two opposite directions, see below. UBLA and BLA need to be initialized at \(\beta(1,1)\) and \(\tfrac{\beta}{2}(1,1)\), respectively, for correct decoding, i.e., output projection.
\begin{equation}\label{eq:bla}
\win = \alpha
\begin{pmatrix}
-1  &  1 \\
1  &  -1
\end{pmatrix}, \
\vW =
\begin{pmatrix}
0  &  -1 \\
-1  &  0
\end{pmatrix}, \
\wout = \frac{1}{2\alpha}
\begin{pmatrix}
1  \\  -1
\end{pmatrix}, \
\vb = \beta
\begin{pmatrix}
1 \\  1
\end{pmatrix}, \
\bout = 0.
\end{equation}


%\paragraph{Input}
Parameter that determines step size along line attractor \(\alpha\).
The size determines the maximum number of clicks as the difference between the two channels.
This pushes the input along the line ``attractor'' in two opposite directions, %what is the correct word for this type of invariant set?
see below.


We consider all parametrized perturbations of the form \( \vW \leftarrow \vW + \vV\) for a random matrix \(\vV\in \mathbb{R}^{2\times 2}\) to the BLA.
The BLA can bifurcate in the following systems, characterized by their invariant sets: a system with single stable fixed point, a system with three fixed points (one unstable and two stable) and  a system with two fixed points (one stable and the other a half-stable node) and a system with a (rotated) line attractor.
Only the first two bifurcations (Fig.~\ref{fig:lara_bifurcations}A) can happen with nonzero chance for the type of random perturbations we consider.
The perturbations that leave the line attractor intact or to lead to a system with two fixed points have measure zero in the parameter space.
%The types of perturbation with measure zero are codimension 2 bifurcations.
The perturbation that results in one fixed point happen with probability \(\frac{3}{4}\), while perturbations lead to a system with three fixed points with probability \(\frac{1}{4}\), see Sec.~\ref{sec:supp:probbla}.
The (local) %, in the case of the single fixed point)
 invariant manifold manifold is indeed persistent for the BLA and homeomorphic to the original (the bounded line).



%\subsection{Discrepancies between discrete and continuous RNNs}
%\label{sec:discrepancies}
%In the discrete time version of vanilla RNN \eqref{eq:RNN:discrete}, there can exist 2-period orbits, which are absent in the \eqref{eq:RNN:continuous} version.

%\subsection{Unbounded line attractor}
%\label{sec:ubla}
%
%The parameters:
%\begin{equation}\label{eq:bla}
%\win = \alpha
%\begin{pmatrix}
%-1  &  1 \\
%1  &  -1
%\end{pmatrix}, \
%W =
%\begin{pmatrix}
%0  &  1 \\
%1  &  0
%\end{pmatrix}, \
%\wout = \frac{1}{2\alpha}
%\begin{pmatrix}
%1  &  1
%\end{pmatrix}, \
%\bout = -\frac{\beta}{\alpha}.
%\end{equation}
%
%The bias to the recurrent units is zero.


\paragraph{Stabilty of the fixed point with full support}
We investigate how perturbations to the bounded line affect the Lyapunov spectrum.
We calculate the eigenspectrum of the Jacobian:
\begin{align*}
\det [W' -(1+\lambda)\mathbb{I}] &= (\epsilon_{11}-1-\lambda)(\epsilon_{22}-1-\lambda)-(\epsilon_{12}+1)(\epsilon_{21}+1)\\
&=\lambda^2 - (2+\epsilon_{11}+\epsilon_{22})\lambda -\epsilon_{11}-\epsilon_{22}+\epsilon_{11}\epsilon_{22} -\epsilon_{12} - \epsilon_{21} - \epsilon_{12}\epsilon_{21}
\end{align*}

Let
\(u=- (2+\epsilon_{11}+\epsilon_{22})\)
and
\(v=-\epsilon_{11}-\epsilon_{22}+\epsilon_{11}\epsilon_{22} -\epsilon_{12} - \epsilon_{21} - \epsilon_{12}\epsilon_{21}\)

There are only two types of invariant set for the perturbations of the line attractor. Both have as invariant set a fixed point at the origin. What distinguishes them is that one type of perturbations leads to this fixed point being stable while the other one makes it unstable.




%Another implementation of a perfect integrator: one which is bounded.



%The parameters:
%\begin{equation}\label{eq:bla}
%\win = \alpha
%\begin{pmatrix}
%-1  &  1 \\
%1  &  -1
%\end{pmatrix}, \
%W =
%\begin{pmatrix}
%0  &  -1 \\
%-1  &  0
%\end{pmatrix}, \
%\wout = \frac{1}{2\alpha}
%\begin{pmatrix}
%1  &  -1
%\end{pmatrix}, \
%b = \beta
%\begin{pmatrix}
%1 \\  1
%\end{pmatrix}, \
%\bout = 0.
%\end{equation}
%
%Needs to be initialized at \(\tfrac{\beta}{2}(1,1)\) for correct decoding, i.e., output projection



\paragraph{Stability of the fixed points}
We perform the stability analysis for the part of the state space where \(Wx>0\).
There, the Jacobian is
\begin{equation}
J = -
\begin{pmatrix}
1  &  1 \\
1  &  1
\end{pmatrix}
\end{equation}

We apply the perturbation
\begin{equation}
W' =
\begin{pmatrix}
0  &  -1 \\
-1  &  0
\end{pmatrix}
+ \epsilon
\end{equation}
with
\begin{equation}
\epsilon =
\begin{pmatrix}
\epsilon_{11}  &  \epsilon_{12} \\
\epsilon_{21}  &  \epsilon_{22}
\end{pmatrix}
\end{equation}

The eigenvalues are computed as
\begin{align*}
\det [W' -(1+\lambda)\mathbb{I}] &= (\epsilon_{11}-1-\lambda)(\epsilon_{22}-1-\lambda)-(\epsilon_{12}-1)(\epsilon_{21}-1)\\
&=\lambda^2 + (2-\epsilon_{11}-\epsilon_{22})\lambda -\epsilon_{11}-\epsilon_{22}+\epsilon_{11}\epsilon_{22} +\epsilon_{12} + \epsilon_{21} - \epsilon_{12}\epsilon_{21}
\end{align*}

Let
\(u=2-\epsilon_{11}-\epsilon_{22}\)
and
\(v=-\epsilon_{11}-\epsilon_{22}+\epsilon_{11}\epsilon_{22} + \epsilon_{12} + \epsilon_{21} - \epsilon_{12}\epsilon_{21}\)

\begin{equation}
\lambda = \frac{-u \pm \sqrt{u^2-4v}}{2}
\end{equation}



Case 1: \(\operatorname{Re}(\sqrt{u^2-4v})<-u\), then
\(\lambda_{1,2}<0\)


Case 2:  \(\operatorname{Re}(\sqrt{u^2-4v})>-u\), then
\(\lambda_{1}<0\) and \(\lambda_{2}>0\)


Case 3: \(v=0\), then
\(\lambda=\tfrac{1}{2}(-u\pm u)\), i.e.,
\(\lambda_1=0\) and  \(\lambda_2=-u\)

\begin{align}
\epsilon_{11} &= -\epsilon_{22}+\epsilon_{11}\epsilon_{22} + \epsilon_{12} + \epsilon_{21} - \epsilon_{12}\epsilon_{21}
\end{align}



We give some examples of the different types of perturbations to the bounded line attractor.
The first type is when the invariant set is composed of a single fixed point, for example for the perturbation:
\begin{equation}
\epsilon = \frac{1}{10}
\begin{pmatrix}
-2  &  1 \\
 1   &  -2
\end{pmatrix}
\end{equation}
%See Figure~\ref{fig:bounded_lineattractor_allpert}, left upper.



The second type is when the invariant set is composed of three fixed points:
\begin{equation}
\epsilon = \frac{1}{10}
\begin{pmatrix}
1  &  -2 \\
 -2  &  1
\end{pmatrix}
\end{equation}

The third type is when the invariant set is composed of two fixed points, both with partial support.
\begin{equation}
b' =  \frac{1}{10}
\begin{pmatrix}
1 & -1
\end{pmatrix}
\end{equation}

The fourth and final type is when the line attractor is maintained but rotated:
\begin{equation}
\epsilon =  \frac{1}{20}
\begin{pmatrix}
1 & 10\\
10 & 1
\end{pmatrix}
\end{equation}



\subsection{Bifurcation landscape}\label{sec:supp:bifurcationlandscape}
\begin{theorem}
All perturbations of the bounded line attractor are of the types as listed above.
\end{theorem}



\begin{proof}
We enumerate all possibilities for the dynamics of a ReLU activation network with two units.
First of all, note that there can be no limit cycle or chaotic orbits.

Now, we look at the different possible systems with fixed points.
There can be at most three fixed points \citep[Corollary 5.3]{morrison2024diversity}.
There has to be at least one fixed point, because the bias is non-zero.

%1 fixed point
General form (example):
\begin{equation}
\epsilon = \frac{1}{10}
\begin{pmatrix}
-2  &  1 \\
 1   &  -2
\end{pmatrix}
\end{equation}

One fixed point with full support:

In this case we can assume \(W\) to be full rank.

\begin{align*}
\dot x =
\relu\left[
\begin{pmatrix}
\epsilon_{11}  &  \epsilon_{12} \\
\epsilon_{21}  &  \epsilon_{22}
\end{pmatrix}
\begin{pmatrix}
x_1\\x_2
\end{pmatrix}
+
\begin{pmatrix}
1\\1
\end{pmatrix}
\right]
-
\begin{pmatrix}
x_1\\x_2
\end{pmatrix}
&=0
\end{align*}


Note that \(x>0\) iff \(z_1\coloneqq \epsilon_{11}x_1 + (\epsilon_{12}-1)x_2-1>0\). Similarly for \(x_2>0\).

So for a fixed point with full support, we have
\begin{equation}
\begin{pmatrix}
x_1\\x_2
\end{pmatrix}
=A^{-1}
\begin{pmatrix}
-1\\-1
\end{pmatrix}
\end{equation}
with
\[A\coloneqq\begin{pmatrix}
\epsilon_{11}-1  &  \epsilon_{12}-1 \\
\epsilon_{21}-1  &  \epsilon_{22}-1
\end{pmatrix}.\]


Note that it is not possible that \(x_1=0=x_2\).

Now define
\[
B\coloneqq A^{-1} = \frac{1}{\det A}
\begin{pmatrix}
\epsilon_{22}-1  &  1-\epsilon_{12} \\
1-\epsilon_{21}  &  \epsilon_{11}-1
\end{pmatrix}
\]
with \[\det A = \epsilon_{11}\epsilon_{22}-\epsilon_{11}-\epsilon_{22}-\epsilon_{12}\epsilon_{21}+\epsilon_{12}+\epsilon_{21}.\]

Hence, we have that \(x_1,x_2>0\) if \(B_{11}+B_{12}>0\), \(B_{21}+B_{22}>0\) and \(\det A >0\)
or if \(B_{11}+B_{12}<0\), \(B_{21}+B_{22}<0\) and \(\det A <0\).

This can be satisfied in two ways,
If \(\det A >0\), this is satisfied if \(\epsilon_{22}>\epsilon_{12}\) and \(\epsilon_{11}>\epsilon_{21}\),
while if \(\det A <0\), this is satisfied if \(\epsilon_{22}<\epsilon_{12}\) and \(\epsilon_{11}<\epsilon_{21}\).
This gives condition 1. %necessary condition (#1)



Finally, we investigate the condition that specify that there are fixed points with partial support.
%condition for no fixed points for which \(x_i=0\) for i=1 or i=2 (necessary condiiton #2)
If \(x_1=0\) then \((\epsilon_{22}-1)x_2+1=0\) and \(z_1<0\).
From the equality, we get that \(x_{2}=\frac{1}{1-\epsilon_{22}}\).
From the inequality, we get  \((\epsilon_{12}-1)x_2+1\geq 0\), i.e. \(\frac{1}{1-\epsilon_{12}}\geq x_2\).
Hence,
\begin{equation*}
\frac{1}{1-\epsilon_{12}}\geq\frac{1}{1-\epsilon_{22}}
\end{equation*}
and thus
\begin{equation}\label{eq:condition2.1}
\epsilon_{22} \leq \epsilon_{12}.
\end{equation}

Similarly to have a fixed point \(x^*\) such that \(x_2^*=0\), we must have that
\begin{equation}\label{eq:condition2.2}
\epsilon_{11} \leq \epsilon_{21}.
\end{equation}

Equation~\ref{eq:condition2.1} and~\ref{eq:condition2.2} together form condition 2.


Then, we get the following conditions for the different types of bifurcations:
\begin{enumerate}
%2 fixed points
\item  If condition 1 is violated, but condition 2 is satisfied with exactly oner strict inequality, there are two fixed points on the boundary of the admissible quadrant.
%what about the subconditions:
\item If condition 1 is violated, and only one of the subconditions of condition 2 is satisfied, there is a single fixed point on one of the axes.
\item If condition 2 is violated, there is a single fixed point with full support.
%what about the subconditions?
%3 fixed points
\item If both conditions are satisfied, there are three fixed points.
%what about the subconditions?
\end{enumerate}


We now look at the possibility of the line attractor being preserved.
This is the case if \(v=0\).
It is not possible to have a line attractor with a fixed point off of it for as there cannot be disjoint fixed points that are linearly dependent \citep[Lemma 5.2]{morrison2016a}.
\end{proof}




\subsubsection{Probability of bifurcation types}\label{sec:supp:probbla}
We will now calculate which proportion proportion of the bifurcation parameter space is results in the different bifurcation types.
The conditions  that result in three fixed points are
\begin{align*}
0 &< \epsilon_{11}\epsilon_{22}-\epsilon_{11}-\epsilon_{22}-\epsilon_{12}\epsilon_{21}-\epsilon_{12}-\epsilon_{21},\\
\epsilon_{22} &\leq \epsilon_{12},\\
\epsilon_{11} &\leq \epsilon_{21}.
\end{align*}
Therefore, because
\begin{align*}
\epsilon_{22} &\leq \epsilon_{12},\\
\epsilon_{11} &\leq \epsilon_{21}.
\end{align*}
we always have that
\begin{align*}
0 &< \epsilon_{11}\epsilon_{22}-\epsilon_{11}-\epsilon_{22}-\epsilon_{12}\epsilon_{21}-\epsilon_{12}-\epsilon_{21}.
\end{align*}
This implies that this bifurcation happens with probability \(\frac{1}{4}\)  in a \(\epsilon\)-ball around the BLA neural integrator with \(\epsilon<1\).
We conclude that the single stable fixed point type perturbation happens with probability \(\frac{3}{4}\).


\subsection{Structure of the parameter space}
We will present the structure of the bifurcation space through a slice in which we fix  \(\epsilon_{11}\) and \(\epsilon_{12}\).
First, we summarize which conditions result in which bifurcation in Table~\ref{tab:bifs}.
We derive that the local bifurcation in this slice  has the structure as shown in Fig.~\ref{fig:blaparameterspace}.
\begin{table}[H]
\caption{Summary of the conditions for the different bifurcations.}\label{tab:bifs}
\centering
\bgroup
\def\arraystretch{1.52}
\begin{tabular}{|c||c|c|c|c|c|}
\hline
& 1FP (full) 		& 1FP (partial) & 3FPs & 2FPs & LA  \\\hline \hline
C1 & \cmark	 	& \xmark 	 & \cmark & \xmark & \xmark \\\hline
C2 & \xmark 		& only Eq\ref{eq:condition2.1} or~\ref{eq:condition2.2}  	 & \cmark & \cmark& \xmark \\\hline
\end{tabular}
\egroup
\end{table}

\begin{figure}[H]
  \centering
  \includegraphics[width=\textwidth]{bla_parameter_space}
  \caption{A slice of the parameter space of the BLA for a fixed \(\epsilon_{11}\) and \(\epsilon_{12}\). %The different bifurcations can be found
  }\label{fig:blaparameterspace}
\end{figure}

\subsection{Fast-slow form}\label{sec:supp:fast_slow_form}
We will now show how to transform the BLA network to the slow-fast form in Eq.~\ref{eq:fenichel:flowtangent}-\ref{eq:fenichel:flownormal}.
We transform the state space so that the line attractor aligns with the \(y\)-axis.
So, we apply the affine transformation \(R_\theta(x-\frac{1}{2})\) with the rotation matrix \(R_\theta = \begin{bmatrix}\cos\theta &-\sin\theta\\\sin\theta&\cos\theta\end{bmatrix}= \frac{1}{\sqrt{2}}\begin{bmatrix}1 &1\\-1&1\end{bmatrix}\) where we have set \(\theta=-\frac{\pi}{4}\).
So we perform the transformation \(x\rightarrow x'= R_\theta(x-\frac{1}{2})\) and so we have \(x=R^{-1}_\theta x'+\frac{1}{2}\) with \(R^{-1}_\theta = R_{-\theta}\).
Then we get that
\begin{align}
R_{\theta}^{-1}\dot x' = \operatorname{ReLU}\left(W(R^{-1}_\theta x`+\frac{1}{2})+1\right)-R^{-1}_\theta x'-\frac{1}{2}.
\end{align}
For a perturbed connection matrix \(W=\begin{bmatrix}\epsilon &-1\\-1&0\end{bmatrix}\) we get
\begin{align}
R_{\theta}^{-1}\dot x' &= \operatorname{ReLU}\left(\frac{1}{\sqrt{2}}\begin{bmatrix}\epsilon &-1\\-1&0\end{bmatrix}\left(\begin{bmatrix}1 &-1\\1&1\end{bmatrix} x`+\frac{1}{2}\right)+1\right)-\frac{1}{\sqrt{2}}\begin{bmatrix}1 &-1\\1&1\end{bmatrix} x'-\frac{1}{2}\\
\dot x' &=\begin{bmatrix}-1 &1\\1&1\end{bmatrix}\left(\frac{1}{2}\begin{bmatrix}\epsilon-1 &-\epsilon-1\\-1&1\end{bmatrix}x' + \frac{1}{2\sqrt{2}}\begin{bmatrix}\epsilon-1 \\-1\end{bmatrix}+\begin{bmatrix}1 \\1\end{bmatrix}-\frac{1}{2}\begin{bmatrix}1 \\1\end{bmatrix}\right)-x'\\
\dot x' &=\left(\begin{bmatrix}-2 &0\\0&0\end{bmatrix}+\frac{\epsilon}{2}\begin{bmatrix}1 &-1\\-1&1\end{bmatrix}\right)x' + \frac{1}{2\sqrt{2}}\begin{bmatrix}\epsilon \\-\epsilon\end{bmatrix}
\end{align}

\subsection{Smoother activation functions}
It is well-known that activation functions (\(\sigma\) in  Eqs.~\ref{eq:RNN:discrete} and  \ref{eq:RNN:continuous}), which can take many forms, play a critical role in propagating gradients effectively through the network and backwards in time \citep{jagtap2023,ramachandran2017,hayou2019}.
Activation functions that are \(C^r\) for \(r\geq 1\) are the ones to which the Persistence Theorem applies.
The Persistence Theorem further specifies how the smoothness of the activation can have implications on the smoothness of the persistent invariant manifold.
For situations where smoothness of the persistent invariant manifold is of importance, smoother activation functions might be preferable, such as the Exponential Linear Unit (ELU)\citep{clevert2015} or the Continuously Differentiable Exponential Linear Units (CELU) \citep{barron2017}.








%%%%%%%%%%%%%%%%%%%%%%%%%%%%%%%%%%%%%%%%%%%%%%%%%%%%%%%%%%%%%%%%%%%%%%%%%%
%noisy learning with irnn, ubla and bla

%\subsection{Linear temporal integration task}\label{sec:task:continuous-clicks}
%Given a sequence of scalar input, the job of the network is to accumulate the values over time and report the final value at a later time.
%In the context of perceptual decision-making, subjects can be trained to perform the Poisson clicks task where they have to count the differing number of sensory stimulus events from the left and right side and report the side~\cite{brunton2013}.
%A linear integrator as a continuous attractor is a natural solution to such a task.
%We generalize the clicks to have associated continuous-values for the training of RNNs to discourage discrete counting solutions.
%
%We used discrete time representations over \(T\) time bins and the stimulus encoded as difference of two non-negative values:
%\begin{align}
%    I_{t,i} &= m_{t,i} \cdot u_{t,i}
%             \qquad & t=1,\dots, T, \ i=1,2 &&\text{(continuous clicks)}\label{eq:input}
%    \\
%    O^\ast_{t} &= \sum_{s=0}^{t} \left(
%        I_{s,1} - I_{s,2}
%        \right)
%            \qquad  & t=1,\dots, T &&  \text{(desired output)}\label{eq:output}
%\end{align}
%where \(m_{t,i}\) are independent Bernoulli random variables with probability \(0.2\) and \(u_{t,i}\) are independent random variables with uniform distribution on the unit interval.
%We used mean squared error (MSE) of the 1-dimensional output over time as the loss function over all time bins.
%We used \(T=100\) time bins per trial unless specified otherwise.
%The gradients were computed in batch mode with \(1024\) randomly generated trials.
%% The main challenges of this task are (1) addition and subtraction and (2) maintain the accumulated clicks for an extended period of time.
%
%% We designed a simple integration task where one of the optimal solutions is the continuous attractor. % <== not necessarily true!
%
%%The inputs for the clicks task are incoming clicks in two channels (\(K=2\)) and are given as follows.
%%The non-zero inputs follow a Poisson distribution with given rates.
%%At such time points, an input is sampled from \([0,1]\).
%%The task is to output the difference between the two inputs in the two channels.
%
%%A noisy version of the task also includes noise added to a part of the input, without alternation to the target output, i.e., the noise added to the system should be ignored by the system.
%
%\subsubsection{RNN solutions to the linear integration task}\label{sec:rnn:integration}
%We use vanilla RNN implementations with the standard parameterization:
%%An RNN \citep{elmanFindingStructureTime1990} consists of a \(N \times N\) transition matrix \(W\), an \(L \times N\) decoder matrix \(\wout\) (where \(L\) is the output dimension), a \(N \times K\) encoder matrix \(\win\) (where \(K\) is the input dimension), and a bias \(b\) for the hidden state and \(\bout\) for the output.
%% If either the output or input is categorical, \(M\) (respectively \(N\)) is the number of classes, and we use a one-hot representation.
%%As the RNN ingests a sequence, at each timestep it updates to a hidden state \(h\), and using the hidden state and the decoder matrix, produces outputs \(y\):
%\begin{equation}
%  \begin{aligned}
%	\vx_t &= \sigma(\win \vI_t + \vW \vx_{t-1} + \vb) \label{eq:RNN:discrete}\\
%	O_t &= \wout \vx_t + \bout
%  \end{aligned}
%\end{equation}
%where \(\vx_t \in \reals^d\) is the hidden state, \(\vI_t \in \reals^K\) is the input,
%\(\sigma: \reals \to \reals\) an activation function which acts on each of the hidden dimension, and
%\(\vW, \vb, \win, \wout, \bout\) are parameters.
%Assuming an Euler integration with unit time step, the discrete-time RNN of \eqref{eq:RNN:discrete} corresponds to the ODE:
%\begin{align}
%    \dot{\vx} &= -\vx + \sigma(\win \vI + \vW \vx + \vb). \label{eq:RNN:continuous}
%\end{align}
%%
%For tractable analysis, we consider \(2\) dimensional systems with ReLU activation. %We include another continuous attractor, the identity RNN, which is also a popular initialization for RNN training \citep{le2015}.
%We study the three different ReLU RNN implementations of a perfect integrator in a 2 dimensional system, the Identity RNN (iRNN), UBLA and BLA (we refer to the line attractors together as LA).
%These three networks have same norm in the recurrent matrix \(\vW\) but not close in the parameter space.
%On the original clicks task the UBLA and BLA networks count the click differences directly, while iRNN counts the clicks separately and then subtracts these representations through the output mapping.
%The behaviors of UBLA and BLA in the absence of stimulus are shown in Fig.~\ref{fig:ublabla}, while the behavior of the iRNN is trivial since there is no flow. These networks are defined as follows.
%
%\paragraph{Identity RNN~\citep{le2015}}
%\label{sec:ubpa,sec:iRNN}
%%This is an RNN with the identity matrix as its recurrent weights  with two hidden units.
%\begin{equation}\label{eq:irnn}
%\win =
%\begin{pmatrix}
%1  &  0 \\
%0 &  1
%\end{pmatrix}, \
%\vW =
%\begin{pmatrix}
%1  &  0 \\
%0  &  1
%\end{pmatrix}, \
%\wout =
%\begin{pmatrix}
%-1  \\  1
%\end{pmatrix}, \
%\vb =
%\begin{pmatrix}
%0  \\ 0
%\end{pmatrix}, \
%\bout = 0.
%\end{equation}
%
%%The system has the whole state space as its invariant manifold.
%
%\paragraph{Unbounded line attractor}
%We formulate this implementation of a bounded integrator with a parameter that determines step size along line attractor \(\alpha\). Together with the parameters for the output bias \(\beta\) the parameters determine the capacity of the network. While the line attractor is unbounded from above, it only extends to the center from below.  The step size along line attractor \(\alpha\) determines the maximum number of clicks as the difference between the two channels; the capacity is \(\beta/\alpha\) number of clicks.
%\label{sec:ubla}
%\begin{equation}\label{eq:ubla}
%\win = \alpha
%\begin{pmatrix}
%-1  &  1 \\
%-1  &  1
%\end{pmatrix}, \
%\vW =
%\begin{pmatrix}
%0  &  1 \\
%1  &  0
%\end{pmatrix}, \
%\wout = \frac{1}{2\alpha}
%\begin{pmatrix}
%1  \\  1
%\end{pmatrix}, \
%\vb =
%\begin{pmatrix}
%0  \\  0
%\end{pmatrix}, \
%\bout = -\frac{\beta}{\alpha}.
%\end{equation}

%\subsubsection{Asymmetric loss landscape reflecting dynamics after bifurcation}\label{sec:asymmetricloss}
%To illustrate the effect of bifurcations from the continuous attractor solution, we take a 1-dimensional slice of the loss surface, see Fig.~\ref{fig:maintenance_h0}B.
%Specifically, we continuously vary one of the entries of the self-recurrent connection matrix: \(    \vW_{1,1} \leftarrow \vW_{1,1} + \Delta\). % with \(\Delta\in[-\tfrac{1}{10},\tfrac{1}{10}].\)
%At any \(\Delta \neq 0\), the continuous attractor disappears and the spontaneous dynamics of the networks show convergent and/or divergent behavior at exponential rates.
%Therefore, as the number of time steps in a trial increases, the error in the output also exponentially converge or diverge in a corresponding manner.
%As can be seen in Fig.~\ref{fig:maintenance_h0}B, for UBLA and iRNN, \(\Delta > 0\)  perturbations shows exponentially increasing loss and corresponds to an exploding gradient dynamical system.
%In all other cases, including all perturbations of BLA, leads to vanishing gradient, hence the loss is bounded.
%Note also the high curvature of the loss landscape around the optimal solution indicating that the slow manifold may only be maintained in a small neighborhood around the optimal solution, especially for the LAs.

%
%\subsubsection{Maintaining a neural integrator}\label{sec:exp:maintaining}
%The theory of persistent invariant manifolds for compact continuous attractors suggests that the BLA should have bounded gradients (unlike UBLA and iRNN) and hence it should be easier to maintain it in the presence of noise.
%To investigate the differential effect of stochastic gradient descent (SGD) on the three neural integrator models, we performed three learning experiments using the continuous-valued click integration task.
%The input and output are defined as in Eqs.~\ref{eq:input} and~\ref{eq:output} with \(I_{t,i}=0\) for \(t=11,\dots,T\).
%%T=100,500,1000
%We investigate the effects of perturbations of the recurrent matrix on the learning of the parameters during gradient descent starting from the perfect solutions to the task.  Gradient step were taken with a fixed gradient step size \(\lambda\) (learning rate).
%%MSE at last time step
%%For SGD, the output of the network over \(T\) steps was taken to calculate the loss based on the mean squared error (MSE) over a batch of 1024 trials.
% We set \(\alpha=1\) and \(\beta=20\) in Eq~\ref{eq:ubla} and~\ref{eq:bla}. The hidden state at the start of a trial is a learnable parameter.
%
%In the first experiment, Gaussian random noise is injected to all parameters inducing a constant diffusion of the parameters, which emulates the biological synaptic variability.
%This type of noise is directly applied to the weights as \( \vW \leftarrow \vW + \vV\) with \(\vV_{i,j}\sim\mathcal{N}(0,\sigma)\). To dissociate the effect of misadjustment from gradient descent and external perturbation, we measured the effect of a single perturbation on the learning dynamics.
%Fig.~\ref{fig:maintenance_h0}C shows that for all networks, gradient descent (with constant learning rate, chosen from a grid search) was able to counter the diffusion.
%%The distribution of MSE for the task can be used as proxy for the misadjustment from the optimal solution.
%BLA and UBLA with learning have superior misadjustment compared to iRNN and compared to perturbations without learning, while the BLA has the broadest range of learning rates that are optimal and far away from exploding gradients (Fig.~\ref{fig:maintenance_h0}A).
%BLA has a slight advantage in terms of a smaller spread of MSE compared to UBLA.
%The invariant manifold of the BLA is persistent throughout learning in many cases, see~\ref{sec:supp:learning} and Fig.~\ref{fig:vfs1}. However, the gradients are not pointing towards the BLA but to one of the bifurcations of the BLA (see Supp~Fig.~\ref{fig:wdn_mse_trajectories_F1}, Fig.~\ref{fig:vfs5} and Supp. Fig.~\ref{fig:vfs30}). We determine the alignment of the gradient as the cosine similarity of the gradient step with the vector in recurrent parameter space that points towards the initial parameters at every gradient step and use a cutoff of a maximum deviation of 45\textdegree\  as aligned gradients with the optimal solution direction.
%iRNN often finds a different optimum (it settles at a part of the state space that is at a non-zero distance from the initial recurrent matrix and bias (Fig.~\ref{fig:maintenance_h0}D and Fig~\ref{fig:vfs1}).
%UBLA can stay close to the initial solution for a small enough learning rate (Fig.~\ref{fig:maintenance_h0}D and E) and maintains a slower flow than the BLA (Fig.~\ref{fig:speeds}).
%
%
%%The noise level \(\sigma\) was chosen individually for the three networks as follows.
%We calculated the loss on a batch of inputs for various noise levels \(\sigma\) for all three noise types (Fig.~\ref{fig:matching_noise_3types_cont}).
%We chose a matched noise level per integrator that corresponded to a set average loss averaged over 200 weight perturbations (see also in Sec.~\ref{sec:supp:matching}).
%This way of matching noise level to induce the same loss should be a universal approach to be able to compare the performance of different networks.
%
%%description of finding optimal learning rate
%For the matched noise level, we find the optimal learning rate for each network separately.
%The optimal learning rates for the input-type noise experiments were chosen from a set of values
%(\(\{(1+j\frac{1}{4}))10^{-i}\}_{i=4,\dots 10, j=1,2,3}\)))  based on best performance of the task, measured as mean MSE of the last ten epochs averaged over ten runs.
%The slow manifold that is created after perturbations provides gradients that can counteract parameter diffusions for all networks (on short trials), even for the ones that have the potential for exploding gradients (Fig.~\ref{fig:maintenance_h0}A and C).
% %new conclusions
%We use the normed difference to the initial parameters at every gradient step as proxy for the misadjustment from the optimal solution (Fig.~\ref{fig:maintenance_h0}D and E).
% We further show that all networks converge to a different (from the initialization), non-optimal, solution as they settle in a regime in parameter space that has a higher norm difference with the initial parameters of the neural integrator in ten different runs with the same random seed for the noise for the three integrators (Fig.~\ref{fig:maintenance_h0}D and E).
% We conclude therefore that, in practice, it is difficult to maintain any of the continuous attractors.
%
%%gradientdistribution
%%Then we looked for networks that diverged due to exploding gradients which we identify as having a loss of 1 or higher.
%Note that exploding gradients can be seen for UBLA manifested as the bimodal distribution of the gradients in Fig.~\ref{fig:maintenance_h0}F. This does lead to faster divergence (for lower learning rate) but has on the other hand the benefit of providing useful gradients to maintain the (local) solution around the optimal solution, which explains the superior performance at the optimal learning rate for the UBLA (Fig.~\ref{fig:maintenance_h0}A), on this timescale for the trial that we investigated.
%Also in the presence of input and internal noise the UBLA has a higher tendency to have exploding gradients for lower learning rates, see Fig.~\ref{fig:all_lrs_vs_mses}.
%%This is because the noise sometimes pushes the UBLA to the regime with divergent dynamics which leads to exploding gradients, which then causes the weights to make bigger jumps.
%%The fact that the iRNN has a smaller range of gradients explains exploding gradients at a higher learning rate for iRNN and the need for a higher learning rate for optimal maintenance of the solution and is explained by a more shallow loss landscape in the close vininity of the iRNN (Fig.~\ref{fig:maintenance_h0}C).
%We hypothesise that the negative effect of exploding gradients shows only for longer trials.
%
%
%\begin{figure}[H]
%  \centering
%  \includegraphics[width=\textwidth]{maintenance_h0_less}
%  \caption{
%  Comparing three continuous attractor solutions on the click integration task of \(T=100\) time steps.
%(A) MSE distribution during learning with different learning rates.
%(B) Loss landscape is steeper around the attractors. The BLA has a bounded loss in its neighborhood.
%(C) MSE distribution during learning and in the presence of noise. Learning counteracts diffusion in all three-types of initializations.
%(D) All networks converge to local non-optimal solutions after a single perturbation in 30 gradient steps.
%(E) Distance of parameters to original during learning with noise (left) and without learning (right).
%(F) Gradient distribution at the beginning (upper) and end (lower) of trials.
%  }
%  \label{fig:maintenance_h0}
%\end{figure}


%\newpage
%\section{Internal and input noise and noise level matching}\label{sec:supp:matching}
%%Rationale: what is a universal measure of noise level
%%that is applicable to any dyn sys and makes comparisons of performance (under gradient descent) meaningful?
%
%
%We investigate the effects of two other types of noise on the learning of the parameters during gradient descent starting from the perfect solutions to the task.
%We investigated the effect of learning when perturbations are induced by the backpropagated gradient which is structured by the recurrent dynamics in the following two ways.
%The second type of noise is injected into the input \(x_{i,t}+\epsilon_{i,t}\) with \(\epsilon\sim\mathcal{N}(0,\sigma)\).
%To inject noisy gradients naturally, we added noise to the input to the first 10 time steps during the trial that were not integrated in the target output \(O_t^*\) (Eq.~\ref{eq:output}).
%The third type of noise is injected into the hidden state \(h_{i,t}+\epsilon_{i,t}\) with \(\epsilon\sim\mathcal{N}(0,\sigma)\) for \(t=1,\dots, T\) and \(i=1,2\).
%
%\begin{figure}[thbp]
%     \centering
%    \includegraphics[width=\textwidth]{matching_noise_3types_cont}
%       \caption{For various values the loss was calculated for the three types of noise. The matched noise levels were chosen based on these curves.}
%         \label{fig:matching_noise_3types_cont}
%\end{figure}
%
%\newpage
%\section{Continuous attractor solutions in click integration tasks with noise in the weights}
%For the SGD, the last output of the network after \(T\) steps was taken to calculate the loss based on the mean squared error (MSE) over a batch of 1024 trials.
%
%\begin{figure}[thbp]
%  \centering
%  \includegraphics[width=\textwidth]{maintenance_T100}
%  \caption{
%  Comparing three continuous attractor solutions to the click integration task for a length of \(T=100\) time steps.
%  (A) Effect of gradient descent in repairing the continuous attractor. RNNs without gradient descent (dashed line) are shown for reference. Box plots show distribution of the loss for the last 10 steps. Averages (thick lines) over 10 simulations (thin lines) are shown for each network.
%  (B) Changes to the recurrent parameters (matrix and bias), without (upper) and with (lower) learning (with the optimal learning rates). iRNN converges to a different solution.
% (C)  The distribution of the MSE for different learning rates. The dip in the MSE defines the optimal learning rate for each of the three neural integrators.
%    (D) Single parameter perturbation showing exploding gradients for iRNN and UBLA.
%  (E) Distribution of gradients shows bimodal distribution for UBLA. %Gradient distributions for all noise levels and learning rates. For some noise levels a bimodal distribution can be seen for the LAs, but exploding gradients seem to be absent for iRNN for low learning rates.
%    (F) Interleaved weight perturbations showing quick recovery for BLA and and slow for iRNN and UBLA.
%  }
%  \label{fig:maintenance}
%\end{figure}
%
%\begin{figure}[thbp]
%  \centering
%  \includegraphics[width=\textwidth]{maintenance_T1000}
%  \caption{
%  Comparing three continuous attractor solutions to the click integration task for a length of \(T=1000\) time steps.
%  (A) Effect of gradient descent in repairing the continuous attractor. RNNs without gradient descent (dashed line) are shown for reference. Box plots show distribution of the loss for the last 10 steps.
%  (B) Changes to the recurrent parameters (matrix and bias), without (upper) and with (lower) learning (with the optimal learning rates). iRNN converges to a different solution.
% (C)  The distribution of the MSE for different learning rates. The dip in the MSE defines the optimal learning rate for each of the three neural integrators.
%    (D) Single parameter perturbation showing exploding gradients for iRNN and UBLA.
%  (E) Distribution of gradients shows bimodal distribution for UBLA.
%    (F) Interleaved weight perturbations showing quick recovery for BLA and and slow for iRNN and UBLA.
%  }
%  \label{fig:maintenance:long}
%\end{figure}
%
%\newpage
%\section{Stability of the neural integrators for different learning rates}
%
%\begin{figure}[thbp]
%     \centering
%    \includegraphics[width=\textwidth]{all_lrs_vs_mses_f1}
%       \caption{Distribution of MSE for the three noisy types for different learning rates.}
%         \label{fig:all_lrs_vs_mses}
%\end{figure}
%
%
%\newpage
%\section{Trajectories of the neural integrators in the recurrent network space}
%
%\begin{figure}[thbp]
%     \centering
%    \includegraphics[width=\textwidth]{wdn_mse_trajectories_F1}
%       \caption{Trajectories of learning in parameter space relative to the initial recurrent parameters. The LAs follow a trajectory that is orthogonal to the initial parameters, but that yet decreases the MSE.}
%         \label{fig:wdn_mse_trajectories_F1}
%\end{figure}
%
%
%\newpage
%\section{Influence of the different noise types on the found solutions for the neural integrators}
%
%\begin{figure}[H]
%     \centering
%    \includegraphics[width=\textwidth]{allnoise_contours}
%       \caption{Distribution of parameters for the three noise types for three noise levels. Because of relative scale of perturbation, iRNN is further away from the initial parameters with internal and input noise.
%        Depending on the level of the noise it performs better or worse than the LAs.}
%         \label{fig:interal_input_contours}
%\end{figure}
%
%
%\newpage
%\section{Changes to the neural integrators during learning}\label{sec:supp:learning}
%%Message: This is what happens to the different neural integrators during learning
%During learning, the various neural integrators undergo distinct changes. These alterations manifest differently depending on the specific integrator involved. Here are some examples of progresses of chaning slow manifold dynamics.
%
%\begin{figure}[H]
%     \centering
%    \includegraphics[width=\textwidth]{vfs_f100_gs1_optlrs}
%       \caption{The dynamics of the recurrent part of the integrators across learning with some example orbits (blue lines), stable (green) and unstable (red) fixed points. A gradient step is taken after every perturbation. Gradient steps 0, 1, 5, 10, 15, 20, 25 and 29 are shown. }
%         \label{fig:vfs1}
%\end{figure}
%
%\begin{figure}[H]
%     \centering
%    \includegraphics[width=\textwidth]{vfs_f100_gs5_optlrs}
%       \caption{The dynamics of the recurrent part of the integrators across learning with some example orbits (blue lines), stable (green) and unstable (red) fixed points. A gradient step is taken after every 5 perturbations. Gradient steps 0, 1, 5, 10, 15, 20, 25 and 29 are shown. }
%         \label{fig:vfs5}
%\end{figure}
%
%\begin{figure}[H]
%     \centering
%    \includegraphics[width=\textwidth]{vfs_f100_gs30_optlrs}
%       \caption{The dynamics of the recurrent part of the integrators across learning with some example orbits (blue lines), stable (green) and unstable (red) fixed points. 30 gradient steps are take after a single perturbation. Gradient steps 0, 1, 5, 10, 15, 20, 25 and 29 are shown. }
%         \label{fig:vfs30}
%\end{figure}
%
%
%\begin{figure}[H]
%     \centering
%    \includegraphics[width=\textwidth]{speeds}
%       \caption{Speed along the invariant manifold during learning. For the iRNN a slice (the diagonal) is shown.
%       %UBLA has a lower
%       }
%         \label{fig:speeds}
%\end{figure}

%%%%%%%%%%%%%%%%%%%%%%%%%%%%%%%%%%%%%%%%%%%%%%%%%%%%%%%%%%%%%%%%%%%%%%%%%%

%\section{Ring attractor}
%
%%Compact
%%No boundary: in- and outflowing
%%But not \(C^1\)!
%%
%%
%%discrete attractors as a trivial application?
%%Discrete attractors can be seen as an approximation to continuous attractor models in the context of head direction representation \citep{zhang1996}. The discrete nature of the representation makes it more robust to small fluctuations or disturbances in neural activity.
%%However, these system have fading memory: the system eventually forgets the past, since any difference between any two neural activations eventually tends zero as they both evolve to a global resting state.
%
%We will first of all look at a simple (non-biological) system that has a ring attractor to demonstrate the consequences of the Persistence Theorem.
%The system we will analyse is defined by the following ODE: \(\dot r = r(1-r), \ \dot \theta = 0.\)
%This system has as fixed points the ring with radius one centered around zero, i.e., \((0,0)\cup\{(1,\theta)\ |\ \theta\in[0,2\pi)\}\).
%
%
%\begin{figure}[H]
%     \centering
%%  \includegraphics[width=.8\textwidth]{ring_perturbations_stream}
%    \includegraphics[width=.8\textwidth]{ring_perturbations_stream_2by2}
%       \caption{Perturbations to a simple implementation of a ring attractor all leave the invariant manifold intact. % (Left)  Examples of a local perturbation to the vector field through the addition of a bump to the vector field along the ring attractor.
%              (Leftmost) An example of a bump perturbation that results in the ring breaking up and becoming diffeomorphic to a line. %slow flow in hole?
%              (Left, middle) An example of a bump perturbation that maintains the ring structure, but deforms it locally.
%              %
%      % (Right) Examples of a global perturbation to the vector field through the addition of a small term to the connectivity matrix.
%       (Right, middle) A global perturbation that results in a system with four fixed points along the persistent invariant manifold. %The two saddle nodes (yellow dots) are connected to the stable fixed points (green dots) through connecting orbits.
%       (Rightmost)   A global perturbation that results in a limit cycle.}
%         \label{fig:ring_activity_pert}
%\end{figure}

%All perturbations maintain the invariant manifold.






\newpage
\section{Ring perturbations}\label{sec:supp:ring_perturbations}


To computationally investigate the neighborhood of recurrent dynamical systems that implement continuous attractors, we investigate 5 RNNs that are known a priori to form 1 or 2 dimensional continuous attractors.
%We consider two topologically distinct temporal integration tasks: (i) linear integration, and (ii) angular integration.
%For all experiments we used single precision floating point arithmetic and PyTorch.

%\subsection{Local and global perturbations}
%Definition of a bump perturbation
We define a local perturbation (i.e., a change to the ODE with compact support) through the bump function \(\Psi(x) = \exp\left(\frac{1}{\|x\|^2-1}\right)\) for \(\|x\|<1\) and zero outside, by multiplying it with a uniform, unidirectional vector field. All such perturbations leave at least a part of the continuous attractor intact and preserve the invariant manifold, i.e. the parts where the fixed points disappear a slow flow appears.

%Definition of a global perturbation
The parametrized perturbations are characterized as the addition of a random matrix to the ODE.





\subsection{Simple ring attractor}
%Ring attractor
We further analyzed a simple (non-biological)  ring attractor, defined by the following ODE: \(\dot r = r(1-r), \ \dot \theta = 0.\)
This system has as fixed points the origin and the ring with radius one centered around zero, i.e., \((0,0)\cup\{(1,\theta)\ |\ \theta\in[0,2\pi)\}\).
We investigate bifurcations caused by parametric and bump perturbations of the ring invariant manifold (see Sec.~\ref{sec:supp:ring_perturbations}), which is bounded and boundaryless.
All perturbations maintain the topological structure of the invariant manifold . %(Fig.~\ref{fig:lara_bifurcations}B).


%include fig?



\subsection{Heading direction network}\label{sec:supp:headdirection}

\begin{equation}
\tau \dot h_j = -h_j + \frac{1}{N} \sum_k (W^{sym}_{jk} + v_{in} W^{asym}_{jk})\phi(h_k)+c_{ff},     j=1,\dots,N,
\end{equation}

In the absence of an input (\(v_{in}=0\)) fixed points of the system can be found analytically by considering all submatrices \(W^{sym}_\sigma\) for all subsets \(\{\sigma\subset [n]\}\) with\([n]=\{1,\dots, N\}\).
A fixed point \(x^*\) needs to satisfy
\begin{equation}
x^*= -(W^{sym}_\sigma)^{-1}c_{ff}
\end{equation}
and
\begin{equation}
x^*_i<0 \text{   for  	 } i\in\sigma.
\end{equation}

We bruteforce check all possible supports to find all fixed points.
We use the eigenvalues of the Jabobian to identify the stability of the found fixed points.


\paragraph{Measure zero co-dimension 1 bifurcations}
Measure zero co-dimension 1 bifurcations of the ring attractor network fall into two types, see Fig.~\ref{fig:meaure_zero_perturbations}.

\begin{figure}[tbhp]
     \centering
    \includegraphics[width=\textwidth]{ring_n6_perturbations_schematic}
       \caption{Measure zero co-dimension 1 bifurcations of the ring attractor network \citep{Noorman2022}.}\label{fig:meaure_zero_perturbations}
\end{figure}


\paragraph{Measure zero co-dimension \(N\) bifurcation}
The limit cycle is the only bifurcation that we found that can be achieved on only a measure zero set of parameter values around the parameter for the continuous attractor.



\paragraph{Independence of norm of perturbation on bifurcation}
As we can see in Fig.~\ref{fig:noorman_ring_allfxdpnts_allnorm}, the topology of the system is maintained through a range of bifurcation sizes when the bifurcation direction is fixed.
\begin{figure}[tbhp]
     \centering
    \includegraphics[width=\textwidth]{noorman_ring_N6_pert_allfxdpnts_allnorms}
       \caption{Rows show the bifurcations resulting from perturbations from the matrices with the same direction in Fig.~\ref{fig:bio_rings}A but with different norms (columns). }\label{fig:noorman_ring_allfxdpnts_allnorm}
\end{figure}






\newpage
\subsection{Ring attractor approximation with tanh neurons}\label{sec:supp:goodridge}


We investigated the bifurcations around the approximate ring attractor constructed with a symmetric weight matrix for a tanh network  \citep{compte2000synaptic, seeholzer2017efficient}.
The functional form of \(W\) is the sum of a constant term plus a Gaussian centered at \(\theta_i - \theta_j =0\):
\begin{equation}
W(\theta_i - \theta_j) = J^- + (J^+ - J^-) \exp\left[ -\frac{(\theta_i - \theta_j)^2}{2\sigma^2} \right],
\end{equation}
with the dimensionless parameter \(J^-\) representing the strength of the weak crossdirectional connections, \(J^+\) the strength of the stronger isodirectional connections,
 and \(\sigma\) the width of the connectivity footprint.


 Such ring attractor approximations are similar to the ones in \citep{goodridge2000, samsonovich1997path, redish1996coupled, tsodyks1995associative}. %Equation 9,12



\subsubsection{Loss of function: Sensitivity of continuous attractors to perturbations}\label{sec:supp:boa}

We will show that there are differences at how well approximations perform at different timescales.

\begin{figure}[tbhp]
  \centering
  \includegraphics[width=\textwidth]{performance2}
  \caption{Degradation of performance across perturbation sizes. System behavior at the asymptotic time scales measured through memory capacity. }\label{fig:performance}
\end{figure}

%Networks
%  \citep{seeholzer2017efficient} %tanh
%  \citep{goodridge2000}		%sigmoid

We measure how performance of different models for the representation of an angular variable drop as a function of perturbation size Fig.~\ref{fig:performance} through the memory capacity metric.
For each perturbation size, we sample a low rank (rank 1,2 or 3) random matrix with norm equal to that perturbation size.
We determine the location of the fixed points through the local flow direction criterion as described in Sec.~\ref{sec:fastslowmethod}
and determine the basin of attraction
\begin{equation}
\basin(x^*) \coloneqq \{x\in \manifold \ | \lim_{t\rightarrow\infty}\varphi(t,x)=\{x^*\}\}.
\end{equation}
through assesing the local flow direction for 1024 sample points in the found invariant manifold.
This invariant manifold was found to be consistently close the the original invariant ring attractor.
The initial ring had \(2N\) fixed points (\(N\) stable, \(N\) saddle) on this invariant ring manifold.
The memory capacity of this initial configuration is \(N\log(N)\) for the \(2N\) uniformly spaced fixed points.


%\subsection{Couey}\label{sec:supp:couey}
%\citep{couey2013}
%
%\subsection{NEF}
%\citep{barak2021mapping}


\subsection{Low-rank}\label{sec:supp:lowrank}


The networks consisted of \(N\) firing rate units with a sigmoid inputoutput transfer function \citep{mastrogiuseppe2018}
\begin{equation}
\xi_i(t) = - \xi_i(t) + \sum_{j=1}^{N} J_{ij}\phi(x_j(t)) + I_i
\label{eq:1}
\end{equation}
where \(x_i(t)\) is the total input current to unit \(i\),
\( J_{ij} = g\chi_{ij} + P_{ij}\) is the connectivity matrix,
\(\phi(x) = \operatorname{tanh}(x)\) is the current-to-rate transfer function, and \(I_i\) is the external, feedforward input to unit \(i\).

This far we focused on unit-rank connectivity structure, but our framework can be directly extended to higher-rank structure. A more general structured component of rank \(r\ll N\) can be written as a superposition of \(r\) independent unit-rank terms
\begin{equation}
P_{ij} = \frac{m^{(1)}_i n^{(1)}_j}{N} + \dots + \frac{m^{(r)}_i n^{(r)}_j}{N},
\end{equation} and is in principle characterized by \(2r\) vectors \(m^{(k)}\) and \(n^{(k)}\).
\(g\chi\) is considered unknown except for its statistics (mean 0, variance \(g^2/N\)).

%Rank-two structures with internal pairwise overlap
As a second case, we consider structured matrices where the two connectivity pairs \( m^{(1)} \) and \( n^{(1)} \), \( m^{(2)} \) and \( n^{(2)} \) share two different overlap directions, defined by vectors \( y_1 \) and \( y_2 \). We set:
\begin{align}
    m^{(1)} &= \sqrt{\Sigma^2 - r_1^2} \, x_1 + r_1 y_1, \\
    m^{(2)} &= \sqrt{\Sigma^2 - r_2^2} \, x_2 + r_2 y_2, \\
    n^{(1)} &= \sqrt{\Sigma^2 - r_1^2} \, x_3 + r_1 y_1, \\
    n^{(2)} &= \sqrt{\Sigma^2 - r_2^2} \, x_4 + r_2 y_2,
\end{align}
where \( \Sigma^2 \) is the variance of the connectivity vectors and \( r_1^2 \) and \( r_2^2 \) quantify the overlaps along the directions \( y_1 \) and \( y_2 \).

We keep the following parameters for the analysis:
\(\Sigma=2\),
\(\rho=1.9\) and
\(g\in\{0, 0.1\}\).


\begin{figure}[h]
\centering
\includegraphics[width=0.8\textwidth]{N100_si2_rho1.9_g0_fp4.8.12}
\caption{Some examples of networks dynamics for sizes \(N=10,100,1000\).}\label{fig:low_rank_examples}
\end{figure}





\subsection{Embedding Manifolds with Population-level Jacobians}\label{sec:supp:empj}
We fit 3 networks with the Embedding Manifolds with Population-level Jacobians (EMPJ) method \citep{pollock2020}.
We take a ring and embed it with a random linear mapping to a 10 dimensional state space.
On this embedded ring, we constraint the network to have evenly spaced fixed points with one marginal Jacobian eigenvalue and all others eigenvalues -20.
We used different numbers of fixed points to contrain the network.

\ascomment{todo: HYPERPARAMS + how are three different networks fit differently?}

\ascomment{todo: introduce D}

\paragraph{Finding fixed points}
As we remark in Sec.~\ref{sec:empjnonrobust}, EMPJ networks are not robust to S-type noise, therefore we cannot apply our analysis of identifying the invariant set through the convergence criterion of numerically integrated trajectories.
We therefore find fixed points throught the Newton-Raphson method.
We iteratively solve
\begin{align}
 \vJ(\vx_i)\vd\vx_i = \vx_i
\end{align}
where \(\vJ(\vx_i)\) is the Jacobian of the system at \(\vx_i\) and \(\vx_{i+1}=\vx_i-\vd\vx_i\).
We initialize \(\vx_0\) on the invariant ring uniformly.


\subsubsection{Lack of S-type robustness}\label{sec:empjnonrobust}
We remark that the resulting invariant manifold is not robust to S-type perturbations.
For on-manifold perturbations (in the plane in which the ring is embedded), S-type perturbations do lead to flow towards the invariant ring (Fig.~\ref{fig:empj_onoff_perturbation}A).
However, for (small) off-manifold perturbations, the trajectories typically diverge away from the invariant ring (Fig.~\ref{fig:empj_onoff_perturbation}B).
This indicates that the basin of attration is very small and hence this approximantion is not robust to S-type noise.


All of the perturbations were sampled as
\(x(0) = x(0) + \eta\) with \(x(0)\in \operatorname{span}(D)\).
For the on-manifold perturbations \(\eta\in \operatorname{span}(D)\)  and \(\|\eta\|_2=10^{-2}\).
For the off-manifold perturbations \(\eta\in \reals^{10}\) and \(\|\eta\|_2=10^{-5}\).


\begin{figure}[h]
\centering
\includegraphics[width=0.8\textwidth]{empj_onoff_perturbation}
\caption{Trajectories of the third network in Fig.~\ref{fig:bio_rings}C. Starting point in red, end of trajectory in blue.
(A) On-manifold S-type perturbations from the ring.
(B) An example of an off-manifold  S-type perturbation from the ring.
}\label{fig:empj_onoff_perturbation}
\end{figure}






%\newpage
%\subsection{Biswas}\label{sec:supp:biswas}











%\newpage
%\section{Training RNNs on an integration task from scratch}
%
%We trained vanilla RNNs with a ReLU nonlinearity for the recurrent layer and a linear output layer on the angular velocity integration task Fig.~\ref{fig:angular_task}. The network size varies between 50 and 200 units, initialized using a normal distribution for the parameters. Adam optimization with \(\beta_1=0.9\) and \(\beta_2=0.99\) was employed with a batch size of 512 and training was run until no decrease in the loss occurred for 100 epochs. The task has 256 time steps for the training samples, and training was based on the mean squared error loss.
%
%\begin{figure}[tbhp]
%     \centering
%    \includegraphics[width=\textwidth]{line_attractor_like_solutions}
%       \caption{The two types of found solutions. A) A line attractor with hyperbolically stable fixed points at the end of the line. B) Saddle nodes at the ends of the line.
%}
%         \label{fig:line_att_sols}
%\end{figure}
%
%From an arbitrary initialization, we find that a line attractor-like structure often (8 out of 10 runs) emerged with hyperbolically stable fixed points (Fig.\ref{fig:line_att_sols}A) when trained on a longer version of the task. For shorter trial lengths, saddle nodes are more likely to emerge (6 out of 10 runs) at the ends of the line (Fig.~\ref{fig:line_att_sols}B), meaning that the resulting structure is not an attractor.
%


%\newpage
% \section{Infinite horizon computation in a bounded state space}\label{sec:inhoco}
% Both sequential and nearly persistent solutions are part of a spectrum that emerges naturally in trained networks under different conditions~\citep{orhan2019diverse}.
% %We describe the general implementational principles of robust, timing-independent (infinite horizon) neural computation.
% If a dynamical system is implementing a timing-independent (infinite horizon) computation, on a compact domain, the state will evolve to an attractor state inside the chain-recurrent recurrent set~\citep{conley1978}.
% This implies that the only possible implementation of a continuous valued memory that can be decoded linearly is the (approximate) continuous attractor.
%
%\begin{proof}
%
%
%\end{proof}


\newpage

\section{Revival of the continuous attractor from a slow manifold}\label{sec:supp:proofprop1}

 We will now provide a proof of Prop.~\ref{prop:revival}.

\begin{proof}%[Prop.~\ref{prop:revival}]
It is sufficient to show that there is a perturbation \(\vp\) that has zero flow off of \(\manifold_\epsilon\) but for which \(\vf+\vp=0\) on \(\manifold_\epsilon\) for the full system \(\vf\)  as defined in Eq.~\ref{eq:perturbation:nonparam}.
Define
\[\vp(\vx) = \int_{\manifold_\epsilon} - \delta(\vx-\vy)\vf(\vy)\vd\vy,\]
 with the Dirac delta function \(\delta(\vx)=\delta(x_1)\delta(x_2)\dots\delta(x_d).\)
It is then easy to check that \((\vf+\vp)(\vx)=0\) for all \(\vx\in\manifold_\epsilon\) and \((\vf+\vp)(\vx)=(\vf)(\vx)\) for all \(\vx\not\in\manifold_\epsilon\).
Hence, we have a continuous attractor at \(\manifold_\epsilon\).
\end{proof}

\begin{remark}
If smoothness is important, we can construct the following perturbation.
From the \(\epsilon\)-Neighborhood Theorem, we get that  there exists a smooth positive function \(\delta\colon \manifold_\epsilon \rightarrow \reals^+\),
 such that if we let \(N_\delta\) be the
\(\delta\)-neighborhood of \(\manifold_\epsilon\),
\[
M_\epsilon\coloneqq \{y  \in \reals^n : |y - x| < \delta(x) \text{ for some }  x \in M_\epsilon\},
\]
then each \(y\in N_\delta\) possesses a unique closest point \(\pi_\delta(y)\) in \(\manifold_\epsilon\) with the map \(\pi_\delta\colon \manifold_\delta \rightarrow \manifold_\epsilon\) being a submersion.

We can then define a bump function
\begin{equation}
\psi(y) =
\begin{cases}
\exp\left(-\frac{1}{1-(\pi_\delta(y)-y)^2}\right) &\text{  if  } y\in(-\delta-\pi_\delta(y), \delta-\pi_\delta(y))\\
0 & \text{  otherwise }
\end{cases}
\end{equation}

Then the perturbation
\[
\vp(\vx) = \int_{\manifold_\epsilon}-\psi(\vy)\vf(\vy)\vd\vy
\]
is smooth and creates a continuous attractor at \(\manifold_\epsilon\).
\end{remark}



%Setup for case where smoothness matters:
%\begin{itemize}
%\item Define tubular neighbourhood
%\begin{itemize}
%    \item Define the normal bundle \(N_X\) of \(X\) in \(Y\).
%    \item Use the exponential map restricted to \(N_X\) to map small normal vectors to \(Y\).
%    \item Ensure the map is injective on a sufficiently small neighborhood around the zero section of \(N_X\).
%    \item The image of this neighborhood forms the tubular neighborhood \(N\).
%    \item Define a retraction map from \(N\) to \(X\) using the projection along normal fibers.
%\end{itemize}
%\item Use exponential map restricted to \(N_X\) to map small normal vectors to \(Y\) to define vector field (bump around CA)
%\begin{itemize}
%\item Scale this map with bump function
%\item
%\begin{equation}
%\psi_x^i(y) =
%\begin{cases}
%\exp\left(-\frac{1}{1-(x_i-y_i)^2)}\right) &\text{  if  } y_i\in(-\delta-x_i, \delta-x_i)\\
%0 & \text{  otherwise }
%\end{cases}
%\end{equation}
%\end{itemize}
%\item Take a small enough neighbourhood such that
%\begin{itemize}
%\item Topology is unchanged
%\item How can we guarantee that no invariant manifolds, especially equilibira, are created next to the CA
%\end{itemize}
%\end{itemize}



\subsection{Upper bound for the memory performance on a short time scale}\label{sec:supp:ub}
We will now formalize the statement about an upper bound dependent on the uniform norm of the vector field on the slow manifold in Sec.\ref{sec:revival} and provide a proof.
\begin{prop}
Let \(\manifold\) be a normally hyperbolic slow manifold as in Prop.~\ref{sec:revival}.
Let \(\vx_0 \in \manifold\), and \(\varphi = \vf\vert_\manifold\) be the flow restricted to the manifold.
The average deviation from initial memory \(\vx_0\) over time is bounded linearly
\begin{align}
\frac{1}{\operatorname{vol}\manifold}\int_\manifold
\abs{\vx(t, \vx_0) - \vx_0}\,
\dm{\vx_0}
\leq t\uniformNorm{\varphi}.
\end{align}
\end{prop}

\begin{proof}
Numerical integration of the ODE gives
\begin{align*}
x(t,\vx_0) &= \int_0^t\varphi(x(\tau))d\tau + \vx_0 \\
&\leq \int_0^t\|\varphi\|_\infty d\tau + \vx_0 \\
&= t\|\varphi\|_\infty+ \vx_0
\end{align*}
From this, we get
\begin{align*}
\frac{1}{\operatorname{vol}\manifold}\int_\manifold
\abs{\vx(t, \vx_0) - \vx_0}\,
\dm{\vx_0} & \leq \frac{1}{\operatorname{vol}\manifold}\int_\manifold t\|\varphi\|_\infty\\
&= t\uniformNorm{\varphi}.
\end{align*}
\end{proof}



We formulate here a theory of continuous attractor approximations in terms of memory loss over time.
It can be used uniform norm of vector field on the manifold to bound the memory performance on the short-time scale. % based on the uniform bound of the slow flow.
Let \(\vx_0 \in \manifold\), and \(\varphi = \vp\vert_\manifold\) be the flow restricted to the manifold.
We will show that the average deviation from initial memory \(\vx_0\) over time is bounded linearly as in Eq.~\ref{eq:distance:ub}.

\subsection{Ring attractor}
For a ring attractor we can give more tight bounds on the accumulated error for the angular memory.
Suppose we have a dynamical system \(\bm{x} \in \mathbb{R}^N\) with autonomous dynamics \(\dot{ \bm{x}} = F_{\boldsymbol{\theta}} (\bm{x})\) and solutions \(\vx(t, \vx_0)\) uniquely defined for each \(\vx_0\).
Let us define the error (i.e.the  average deviation from initial memory) for an attractor as
\begin{align}
\mathcal{L}(T) \coloneqq
\frac{1}{\operatorname{vol}\manifold}\int_\manifold
%\frac{1}{T}\int_0^T
\abs{\vx(t, \vx_0) - \vx_0}\,
\dm{\vx_0}
\end{align}

If we further assume that the memory is not simply the state of the network, we need to take into consideration a decoder of the memory.
Suppose that there is an invertible decoder mapping \(f: \mathcal{U} \rightarrow \mathbb{R}^N\). %what happens if it is not invertible?
For a ring variable, we can take this to be the projection onto the plane \(\wout\) and then applying the \(\arctan\):
\begin{equation}
g(x) = \arctan(\wout x). %hat alpha?
\end{equation}
%Then, let us define a memory loss in a time \(T\) as:
%\begin{equation}
%    \mathcal{L}(T) = \frac{1}{|\mathcal{U}|} \int_\mathcal{U}  \frac{1}{|f(\bm{\alpha})|} \int_{f(\bm{\alpha})} \frac{1}{T} \int_0^T d(f^{-1}(\phi_{\bm{\theta}}(f(\bm{\alpha}),t),\bm{\alpha}) dt df(\bm{\alpha}) d\bm{\alpha}
%\end{equation}

In the case of the ring attractor, the memory we would like to encode is \(\alpha \in \mathcal{U} = [0,2 \pi)\), the error is defined as \(|x-y|_o = o_\pi(|x-y|)\) where:
\begin{equation}
    o_\pi(x) = \begin{cases}
    x & \text{if } x < \pi \\
    2 \pi - x & \text{if } x \geq \pi
    \end{cases}
\end{equation}

If we call \(\hat{\alpha}_{\boldsymbol{\theta}}(\alpha_0, t) = g(\varphi_{\bm{\theta}}(f(\alpha),t))\) we get the expression of the memory loss for this kind of memory as:

\begin{equation}
    \mathcal{L}(T) =  \frac{1}{2 \pi} \int_0^{2 \pi}    \left( \left| \hat{\alpha}_{\boldsymbol{\theta}}(\alpha_0, t) - \alpha_0  \right| \right)  d\alpha_0
\end{equation}

%Let \(\mathcal{U}\subset \mathbb{R}^D\) be a subamifold and  with metric \(d(x,y): \mathcal{U} \times \mathcal{U} \rightarrow \mathbb{R}\).
%%

%If \(D = 1\), then without loss of generality we can take \(\mathcal{U} = [a,b]\) (or open/closed combinations and/or \(a = -\infty\) and/or \(b = +\infty\)):
%
%\begin{equation}
%    \mathcal{L}(T) = \left(\lim_{a(,b) \rightarrow -\infty(,+\infty)}\right) \frac{1}{b - a} \int_a^b  \frac{1}{|f(\alpha)|} \int_{f(\alpha)} \frac{1}{T} \int_0^T d(f^{-1}(\phi_{\bm{\theta}}(f(\alpha),t)),\alpha) dt df(\alpha) d\alpha
%\end{equation}






%\subsubsection{Bounds}

\textbf{General bounds}

We can call:

\begin{equation}
\begin{split}
    \epsilon^+(t) &= \sup_{\alpha_0} \; o_\pi \left( \left| \hat{\alpha}_{\boldsymbol{\theta}}(\alpha_0, t) - \alpha_0  \right| \right) \geq \frac{1}{2 \pi} \int_0^{2 \pi}  o_\pi \left( \left| \hat{\alpha}_{\boldsymbol{\theta}}(\alpha_0, t) - \alpha_0  \right| \right)  \\
     \epsilon^{m}(t) &= \frac{1}{2 \pi} \int_0^{2 \pi}  o_\pi \left( \left| \hat{\alpha}_{\boldsymbol{\theta}}(\alpha_0, t) - \alpha_0  \right| \right) \\
    \epsilon^-(t) &= \inf_{\alpha_0} \; o_\pi \left( \left| \hat{\alpha}_{\boldsymbol{\theta}}(\alpha_0, t) - \alpha_0  \right| \right) \leq \frac{1}{2 \pi} \int_0^{2 \pi}  o_\pi \left( \left| \hat{\alpha}_{\boldsymbol{\theta}}(\alpha_0, t) - \alpha_0  \right| \right)
\end{split}
\end{equation}

Then we get the bounds for the loss \(\mathcal{L}(T)\) as:

\begin{equation}
    \frac{1}{T} \int_0^{T} \epsilon^-(t)dt \leq \mathcal{L}(T) = \frac{1}{T} \int_0^{T} \epsilon^{m}(t) dt \leq  \frac{1}{T} \int_0^{T} \epsilon^+(t) dt
\end{equation}


\textbf{Speed bounds}

Notice further that since:

\begin{equation}
\begin{split}
    \epsilon^+(t) &\leq \min(t\epsilon^+(\delta t), \pi) \\
    \epsilon^-(t) &\geq t\epsilon^-(\delta t)
\end{split}
\end{equation}
where
then
\begin{equation}
\begin{split}
    \frac{1}{T} \int_0^{T} \epsilon^+(t)dt &\leq  \min \left( \frac{1}{T} \int_0^{T} t\epsilon^+(\delta t)dt, \pi \right) = \min \left( \frac{T \epsilon^+(\delta t)}{2}, \pi \right) \\
    \frac{1}{T} \int_0^{T} \epsilon^-(t)dt &\geq  \frac{1}{T} \int_0^{T} t\epsilon^-(\delta t)dt  = \frac{T \epsilon^-(\delta t)}{2} \\
\end{split}
\end{equation}
and we get:

\begin{equation}
    \frac{T \epsilon^-(\delta t)}{2} \leq \frac{1}{T} \int_0^{T} \epsilon^-(t)dt \leq \mathcal{L}(T) = \frac{1}{T} \int_0^{T} \epsilon^{m}(t) dt \leq  \frac{1}{T} \int_0^{T} \epsilon^+(t) dt \leq \min \left( \frac{T \epsilon^+(\delta t)}{2}, \pi \right)
\end{equation}

Finally, if the error is uniform enough we can expect \(\epsilon^{m}(t) \approx t\epsilon^m(\delta t)\) and

\begin{equation}
    \mathcal{L}(T) = \frac{1}{T} \int_0^{T} \epsilon^{m}(t) dt \approx  \frac{1}{T} \int_0^{T} t\epsilon^m(\delta t)dt = \frac{T \epsilon^m(\delta t)}{2}
\end{equation}

\paragraph{Within manifold case}
Let's assume that we have managed the system \(F_{\boldsymbol{\theta}}\)  have a slow manifold \(\manifold \in \mathbb{R}^N\) in bijection with \(\mathcal{U}\), i.e. \(f|_{\manifold}\) is not a mapping but a bijective function and:

\begin{equation}
\forall \bm{x} \in \manifold \quad \dot{\bm{x}} = \epsilon_{\bm{\theta}}(\bm{x})\frac{\frac{\partial f}{\partial \alpha}(f^{-1}(\bm{x}))}{||\frac{\partial f}{\partial \alpha}(f^{-1}(\bm{x}))||}
\end{equation}

% In this case:
% \begin{equation}
% f^{-1}(\phi_{\bm{\theta}}(f(\alpha),t)) = g(\alpha, t, \epsilon_{\bm{\theta}})
% \end{equation}

Then we have a slow manifold in the form of a ring attractor, we have \(f(0) = f(2 \pi)\) and:

\begin{equation}
    \hat{\alpha}_{\boldsymbol{\theta}}(\alpha_0, t) = \left(\alpha_0 + \int_0^t \epsilon_{\bm{\theta}}(\alpha_0, s) ds \right)\mod 2 \pi
\end{equation}


Then:
\begin{equation}
\begin{split}
    \hat{\alpha}_{\boldsymbol{\theta}}(\alpha_0, t) &= o_\pi \left( \left| \left(\alpha_0 + \int_0^t \epsilon_{\bm{\theta}}(\alpha_0, s) ds \right)\mod 2 \pi - \alpha_0 \right| \right)  \\
    &= o_\pi \left( \left| \left(\alpha_0 + \int_0^t \epsilon_{\bm{\theta}}(\alpha_0, s) ds \right)\mod 2 \pi - \alpha_0 \mod 2 \pi \right| \right) \\
    &= o_\pi \left( \left| \int_0^t \epsilon_{\bm{\theta}}(\alpha_0, s) ds \mod 2 \pi \right| \right)
\end{split}
\end{equation}
where we used that \(\alpha_0 \in [0,2 \pi) \Rightarrow \alpha_0 = \alpha_0 \mod 2 \pi\) and that \(|x \mod 2 \pi - y \mod 2 \pi| = |(x-y) \mod 2 \pi|\).

The final equation of the loss in this case has the form:
\begin{equation}
    \mathcal{L}(T) =  \frac{1}{2 \pi} \int_0^{2 \pi} \frac{1}{T} \int_0^T o_\pi \left( \left| \int_0^t \epsilon_{\bm{\theta}}(\alpha_0, s) ds \mod 2 \pi \right| \right) dt d\alpha_0.
\end{equation}

\textbf{Slow manifold bounds}

In this case, if we have \(N\) fixed points in the ring-like slow manifold, we know that:
\begin{equation}
\begin{split}
     \epsilon^+(t) &\leq \min \left( \frac{2 \pi}{N}, \pi \right),
\end{split}
\end{equation}
and therefore:
\begin{equation}
    \mathcal{L}(T) \leq \min \left( \frac{2 \pi}{N}, \pi \right).
\end{equation}



\newpage
\section{Slow manifold in trained RNNs}
\subsection{Tasks}\label{sec:supp:tasks}
%Inputs and outputs for an example trial on each task are shown in Supp.Fig.~\ref{fig:supp:tasks}.


\paragraph{Memory guided saccade task}

The total time length of the task was 512 steps.
The time delay to the output cue was sampled from
\begin{align}
T_{delay} \sim \mathcal{U}(50, 400).
\end{align}
<<<<<<< HEAD
We applied a mask \(m_{i,t}=0\) for 5 time steps (\(t=T_{delay}+i\) for \(i=0,\dots 4\)) after the go cue.
=======
We applied a mask $m_{i,t}=0$ for 5 time steps ($t=T_{delay}+j$ for $j=0,\dots 4$) after the go cue.
>>>>>>> 08015e6c



\paragraph{Angular velocity integration task}
The input is an angular velocity and the target output is the sine and cosine of the integrated angular velocity.
Velocity at every timestep  is sampled from as a Gaussian Process (GP) for smooth movement trajectories, consistent with the observed animal behavior in flies and rodents.
%These parameters are set to roughly match the angular velocity distribution of the rat and fly (Stackman & Taube, 1998; Sharp et al., 2001; Bender & Dickinson, 2006; Raudies & Hasselmo, 2012).
\begin{equation}
k(x,y)=\exp\left(-\frac{\|x-y\|}{2\ell^2}\right),
\end{equation}
with length scale \(\ell\).
 The length scale of the kernel was fixed at 1.

 \begin{figure}[tbhp]
     \centering
    \includegraphics[width=0.75\textwidth]{task_fig}
       \caption{Description of the angular velocity integration task.
        (A) The angular velocity integration task.
        (B) The output of the angular velocity integration in the output space, color coded according to the integrated angle. An example of an input is shown with constant velocity and it is provided until one turn is completed.
        }\label{fig:angular_task}
\end{figure}




\newpage
\subsection{Training methods}

 We trained vanilla RNNs with PyTorch \citep{paszke2017automatic} with a tanh nonlinearity for the recurrent layer and a linear output layer on the angular velocity integration task Fig.~\ref{fig:angular_task}.
The parameters were initialized were initialized using the Xavier normal distribution \citep{Glorot2010}.
For the recurrent weights we used \(W_{ij}\sim\mathcal{N}(0, \nicefrac{g}{\sqrt{N}})\) with a high gain \(g=1.5\).
The initial hidden state was initialized using the output to recurrent mapping matrix \(W_{otr}\colon\reals^2\rightarrow\reals^{N}\) which was trained together with the other parameters.

Adam optimization with \(\beta_1=0.9\) and \(\beta_2=0.999\) was employed with a batch size of 512 and training was run until no decrease in the loss occurred for 1000 epochs.
The task has 100 time steps for the training samples, and the mean squared error loss was used.
The batches were generated on-line, similar to how animals are trained with a new trial instead of iterating through a dataset of trials.


The best learning rate was chosen from a set of values \(\{10^{-2},10^{-3},10^{-4},10^{-5}\}\) by 5 initial runs for all nonlinearity and size pairings with the lowest average loss after 100 gradient steps.
Training a single network took around 10 minutes on a CPU and occupied 10 percent of an 8GB RAM.


 \begin{figure}[tbhp]
     \centering
    \includegraphics[width=0.75\textwidth]{training_losses}
       \caption{Training loss across training epochs.}\label{fig:training_losses}
\end{figure}






\newpage
 \subsection{RNN analysis methods}


\subsubsection{Evaluation Metric}
After training, we report the normalized mean squared error (NMSE) to asses the how good a found solution is:
\begin{equation}
\operatorname{NMSE} = \frac{\mathbb{E}[(y-\hat y)^2]}{\mathbb{E}[y]},
\end{equation}
where \(y\) is the target and \(\hat y\) is the prediction.


 \subsubsection{Fast-slow decomposition}\label{sec:fsdecmethod}
 We simulated 1024 trajectories without noise with inputs from the task and let the networks evolve for 16 times the task definition lengths.
 We took the cutoff to identify the slow manifold to be \(10^{-3}\) of the highest speed along each trajectory.
 We believe that this gaurantees the identification of the slow manifold in a system that has a fast-slow decomposition.
 We sampled 1024 points from these points to fit a periodic, cubic spline (black line in Fig.~\ref{fig:fastslow_decomposition},~\ref{fig:im_rep},~\ref{fig:im_all}).
 %fast-slow
 % inv man

   \begin{figure}[tbhp]
     \centering
    \includegraphics[width=\textwidth]{im_all_last2}
       \caption{Representative identified invariant manifolds (projected onto the output space, in black) with the fixed points (cyan for stable, orange for saddle and black for unstable). The reference target ring is shown in grey.}\label{fig:im_rep}
\end{figure}

\newpage
  \begin{figure}[tbhp]
     \centering
    \includegraphics[width=\textwidth]{im_all_3x3}
       \caption{The identified invariant manifolds with the fixed points (cyan for stable, orange for saddle and black for unstable) for all inferred networks (except the ones in Fig~\ref{fig:im_rep}).}\label{fig:im_all}
\end{figure}

As one can see, not all solutions can be meaningfully analyzed with this the slow-fast decomposition method. For example, the solution at the center of the \(\operatorname{tanh}, N=256\) block, the found invariant manifold is not correctly captured.





\newpage
 \subsubsection{Vector field on invariant manifold}\label{sec:supp:vf}

 We assess the vector field for the ODE (Eq.~~\ref{eq:RNN:continuous} without noise and input) on the found invariant manifold \(\manifold\) by calculating it in the state space
 and then projecting it onto the output space:
 \begin{equation}
\dot \alpha =  \wout f(\hat \alpha) %=: g(\alpha)
\end{equation}
for sampled points \(\hat \alpha\in \manifold\).
These points \(\hat \alpha\in \manifold\) on the manifold are associated with the points on the ring through the mapping \(\alpha = \wout\hat\alpha\).


 \begin{figure}[tbhp]
     \centering
    \includegraphics[width=\textwidth]{vf_on_ring}
       \caption{The projected vector field on the found invariant manifold for the system Fig~\ref{fig:fastslow_decomposition}C.
       (A) The found vector field aligns well with the ring in the projected output space.
       (B) The norm of the vector field is low around found fixed points as expected, but is higher for points that are just slow points.
       }\label{fig:vf_on_ring}
\end{figure}

This vector field in the output space captures in what direction and how quickly angular memory will decay.
 The vector field  suggests that the system indeed has an invariant manifold (Fig.~\ref{fig:vf_on_ring}).
 Furthermore, the vector field and fixed points are consistent with each other, as the vector field flips direction around found fixed points.


 There are some inconsistencies around saddle nodes, where the vectori field seems to point off of the manifold.
 This is probably just inaccuracies  coming from numerically calculating the vector field and the exact location of the invariant manifold.
%
For the bound discussed in Sec.~\ref{sec:revival}, we calculate the uniform norm of the found vector field \begin{equation}\|f\|_\infty = \sup_{\alpha} \wout f(\alpha)\end{equation} (see also Sec.~\ref{sec:supp:ub}).

%
%
%\begin{figure}[tbhp]
%     \centering
%    \includegraphics[width=\textwidth]{analysis_small}
%       \caption{Analysis steps for the distillation of the implemented computation in a trained RNN. A) Input driven hidden trajectories for constant inputs of different magnitudes in the left (blue) and right (red) direction. B) Projection onto the output space of the attractors found by simulation until convergence to periodic solutions (color indicates the angular direction it maps to) with slow points found by minimizing the speed of the hidden (square) or output (cross) dynamics. Stability is indicated by green for stable, pink and red for saddles with 1 and 2 unstable dimensions, respectively. C) Effective input drive shown as average vector fields for the hidden dynamics projected onto the output space. Averages taken for a single constant input in left (blue) and right (red) directions.}
%         \label{fig:asymptotic_analysis}
%\end{figure}
%
%\begin{figure}[tbhp]
%     \centering
%    \includegraphics[width=\textwidth]{example_solutions}
%       \caption{A) A solution with a single limit cycle (light blue) that gets mapped onto a small subset of the output space. B) A solution with multiple limit cycles spread around the ring attractor. C) A solution with only fixed points spread around a ring like attractor with slow dynamics.}
%         \label{fig:angular_solutions}
%\end{figure}
%
%
%For the angular velocity integration task, typical solutions have two limit cycles corresponding to the two directions of constant inputs. The autonomous dynamics can be characterized by an (approximate) line attractor with two (approximate) ring attractors at the ends.
%The found solutions Fig.\ref{fig:angular_solutions}A-C all show bounded ring-like attractors. These solutions are all composed of two rings (Fig.\ref{fig:asymptotic_analysis}A) connected by an (approximate) line attractor.
%
%The vector field (Fig.~\ref{fig:asymptotic_analysis}C) suggests that the system exhibits input driven dynamics  corresponding to a limit cycle, which would mean that the invariant manifold of the input-driven dynamics is compact.
%%\include{iclr2024_supplementary.tex}







%\section{Appendix / supplemental material}
%
%
%Optionally include supplemental material (complete proofs, additional experiments and plots) in appendix.
%All such materials \textbf{SHOULD be included in the main submission.}
%
%


\end{document}<|MERGE_RESOLUTION|>--- conflicted
+++ resolved
@@ -570,17 +570,6 @@
 %\begin{equation}\label{eq:loss}
 \(L_{MSE} \coloneqq \langle m_{i,t}(y_{i,t}-\hat y_{i,t})^2\rangle_{i,t}, \)
 %\end{equation}
-<<<<<<< HEAD
-with \(i\) the index of the output units and \(t\)  the index for time.
-We implemented a mask, \(m_{i,t}\), for modulating the loss with respect to certain time intervals.
-
-
-We trained 10 networks for every combination of the following parameters:
- ReLU, tanh and rectified tanh activation functions and
- number of units/neurons (64, 128, 256).
-% , and activity regularization (\(10^{-3}, 0, 1\)).
-All networks were trained using ADAM with \(\beta_1=0.9\) and \(\beta_2=0.999\) for \(5,000\) iterations with a batch size of 64.  % and a stopping criterion............. % and training was run until no decrease in the loss occurred for 100 epochs
-=======
 with $i$ the index of the output units and $t$  the index for time.
 We implemented a mask, $m_{i,t}$, for modulating the loss with respect to certain time intervals.
 We trained 10 networks for every combination of the following parameters:
@@ -588,7 +577,6 @@
  number of units/neurons (64, 128, 256).
 % , and activity regularization ($10^{-3}, 0, 1$).
 %All networks were trained using ADAM with $\beta_1=0.9$ and $\beta_2=0.999$ for $5,000$ iterations with a batch size of 64.  % and a stopping criterion............. % and training was run until no decrease in the loss occurred for 100 epochs
->>>>>>> 08015e6c
 %Among the networks, we only analyzed networks with normalized MSE less than -20 dB (Fig.~\ref{}).
 
 %To avoid overly complex solutions that do not generalize well for longer trials, we penalized high activity using an L2 regularization on the hidden activity \(x_t\).
@@ -746,19 +734,11 @@
 \item the speed of drift of memory content is bounded, \label{converse:persistent}
 \item robustness against state (S-type) noise, and \label{converse:Stype}
 \item robustness against dynamical (D-type) noise. \label{converse:Dtype}
-<<<<<<< HEAD
-\end{enumerate}
-The correspondence implied by~\ref{converse:bijection} translate to, the existence of a manifold in the neural activity space with the same topology as the memory content.
-The persistence~\ref{converse:persistent} requires that the flow on the manifold is slow and bounded.
-The S-type robustness~\ref{converse:Stype} implies non-expansive flow, that is, non-positive Lyapunov exponents.
-Along with the D-type robustness~\ref{converse:Dtype}, it implies the manifold is ``attractive'', and  normally hyperbolic.
-=======
 \end{enumerate*}
 The correspondence implied by \ref{converse:bijection} translate to, the existence of a manifold in the neural activity space with the same topology as the memory content.
 The persistence \ref{converse:persistent} requires that the flow on the manifold is slow and bounded.
 The S-type robustness \ref{converse:Stype} implies non-expansive flow, that is, non-positive Lyapunov exponents.
 Along with the D-type robustness \ref{converse:Dtype}, it implies the manifold is ``attractive'', and  normally hyperbolic.
->>>>>>> 08015e6c
 Then, there exists a smooth function with a uniform norm matching the slowness on the manifold such that when added makes it a continuous attractor (Prop.~\ref{prop:revival}).
 For the RNN experiments, we added state-noise while training using stochastic gradient descent, satisfying~\ref{converse:Stype} and~\ref{converse:Dtype}.
 We have also verified that~\ref{converse:persistent} holds (Fig.~\ref{fig:angular_loss}A).
@@ -2441,11 +2421,7 @@
 \begin{align}
 T_{delay} \sim \mathcal{U}(50, 400).
 \end{align}
-<<<<<<< HEAD
-We applied a mask \(m_{i,t}=0\) for 5 time steps (\(t=T_{delay}+i\) for \(i=0,\dots 4\)) after the go cue.
-=======
 We applied a mask $m_{i,t}=0$ for 5 time steps ($t=T_{delay}+j$ for $j=0,\dots 4$) after the go cue.
->>>>>>> 08015e6c
 
 
 
