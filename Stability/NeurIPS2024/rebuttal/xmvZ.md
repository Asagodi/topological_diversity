Thank you very much for your thoughtful and constructive review of our manuscript. We are grateful for your positive feedback, particularly your recognition of the interesting main idea of our work and its potential significance. We are pleased that you found the connection to Fenichel’s theorem to be noteworthy and that the visualizations in Figure 1 helped convey our overall message. Your appreciation of these aspects is greatly encouraging.

Now, we would like to address the specific weaknesses and questions that were raised.
### Weaknesses:
> 1. They discussed some interesting theoretical techniques (e.g., Theorem 1, Proposition 1) in their study.
>However, their theoretical investigation and results are limited to a few very simple systems, low-dimensional systems either in Section S4 or low-dimensional RNNs with specific activation functions and restrictive settings, i.e., specific parameter values (e.g., equations (1) and (10)).
> The bifurcation analysis of the line attractors and fast-slow decomposition in Section S2 are also studied for very simple systems. Therefore, it is difficult to determine how general their theoretical discussion is and whether it can be applied to investigate and obtain results for more general and high-dimensional cases.

We respectfully disagree with the stated limitation-- the role of the analysis, and numerical experiments is not to prove the generality of the theory but to illustrate it.
Because of this, we focus on low-dimensional systems which are easier to visualize and arguably are more helpful in developing intuition.
In the updated manuscript, we will emphasize that the theory holds under broad, practically relevant conditions.
1. Specifically, we will add statements that assure that our theory is applicable regardless of the dimensionality of the system and the dimensionality of the invariant manifold.
1. Furthermore, we will revise Theorem 1, to show that normal hyperbolicity is both **sufficient and necessary** for invariant manifolds to persist. See [1]

<!-- We believe that the above modifications will convey the very general applicability of the results we're presenting. -->
Please also see the shared reply to all reviewers, where we discuss the scope and limitations of Theorem 1.

> RNNs with specific activation functions and restrictive settings,

We appreciate the reviewer's insightful comment regarding the use of specific activation functions and restrictive settings in RNNs. In response, we have conducted additional experiments with gated RNN architectures, specifically LSTM and GRU models. The results of these experiments have been thoroughly documented and uploaded to OpenReview in a supplementary document for your review.

Our findings indicate that the solutions identified by the trained LSTM and GRU models exhibit similar patterns to those observed in Vanilla RNNs. Specifically, we observed the presence of a normally hyperbolic attractive invariant ring characterized by slow dynamics that eventually converge to fixed points. This consistency across different RNN architectures reinforces the robustness of our initial observations and provides further validation of our theoretical framework.


> 1. In Sect. 3.1, the perturbation p(x) is not clear enough. Specifically, it is unclear:
> 1. Under what conditions the perturbation function p(x) induces a bifurcation?

Continuous attractors satisfy the first-order conditions for a local bifurcation; that is, they are equilibria, and their Jacobian linearization possesses a non-trivial subspace with eigenvalues having zero real parts. Consequently, any generic perturbation ($p(x)$) will induce a bifurcation in the system.

For a more comprehensive discussion on this topic, we refer the reviewer to the following references:
1. Kuznetsov, 2004
1. Robinson, 1999
1. Abraham and Marsden, 2008
These references provide detailed insights into the conditions under which perturbations lead to bifurcations, supporting our assertion.

<!-- 1) For most CANs p(x) almost always induces a bifurcation. (Is it true that the only way to modify the dynamics such that there is not a bifurcation is via changing the level of attractiveness of the the continuous manifold?. In this sense “almost always” = measure zero of parameter space (?) For exact determination maybe Piotr’s ideas) -->
<!-- Piotr: I took a stab at writing it but I get too annoyed to phrase it well. The almost always is a bit different though--- for parametric systems it happens on a dense set of parameters. For the vector fields, I'm guessing a similar statement can be made but I can't recall the precise phrasing of it. -->

>2) What types of (generic) bifurcations can arise from the perturbation p(x)?

We are actively working to characterize codimension-1 bifurcations for a ring attractor and believe that a simple, polynomial normal form can be derived for this purpose.

However, the general problem remains an open one. For a continuous attractor of dimension $n$, the bifurcation is potentially of codimension $n$.
The characterization of bifurcations with codimension $n > 2$ is an open problem.
Our approach aims to balance the specificity of a detailed bifurcation analysis with generality.

We have however characterized all possible perturbations for a ring attractor.
Any perturbations that are at most an epsilon distance from the original ring attractor (in ( C^1 ) topology) will either result in no bifurcation, a limit cycle, or a slow manifold with fixed points.

Instead of specifying the topology of the dynamics within the slow manifold, we provide a geometric statement. We demonstrate that the persistence of an invariant manifold can lead to fruitful analyses, even without explicit knowledge of the bifurcation. This approach allows us to derive generalization bounds and other insights.


>Likewise, the functions h and g are also not clear enough. It is unclear how one can obtain/choose the functions h and g such that the two systems defined by Eq. (2) and Eqs. (3) & (4) are equivalent.

Obtaining the functions \( h \) and \( g \) is problem-specific and cannot be provided in a closed form for general invariant manifolds. 
The essence of Theorem 1 can be restated as follows: **if** the function \( f \) has a normally hyperbolic invariant manifold, **then** there exist vector fields \( h \) and \( g \) that satisfy the conditions for equivalence between the systems defined by Eq. (2) and Eqs. (3) & (4).
This means that the existence of such functions \( h \) and \( g \) is guaranteed under the condition of having a normally hyperbolic invariant manifold, but their explicit forms depend on the specific problem at hand.




%%%%needs work
> 1. What does **sufficiently smooth** mean in Theorem 1? As mentioned by the authors after this theorem, it applies to continuous piecewise linear systems. However, it cannot be applied to all piecewise smooth (PWS) systems , such as Filippov systems.
>In particular, for these systems, bifurcations involving non-hyperbolic fixed points can be analyzed using similar slow (center) manifold approaches, but only for part of the phase space.

Please note, that a center manifold is not necessarily unique, and generally is local in **both** space and time ($J \subset \mathcal{X} \times T$).
Stability, or invariance under the flow therefore generally cannot be analyzed using these methods.


>However, discontinuity-induced bifurcations cannot be examined in the same way, as there is no slow manifold in these cases.

We will make more clear in the text that discontinuous systems are not being considered.
Because all both theoretical models and activation functions for RNNs are at least continuous and piecewise smooth, we believe that this limitation still includes an essential part of relevant dynamical systems and that therefore our theory is very general.

Furthermore, the smoothness of the system determines how close and how smoothly the invariant manifold will change w.r.t. perturbation parameter.
If there is no assumption about even continuity, then the system will not

Finally, we rely on the minimal requirement of continuity of the vector field to be able to
%%%


>1. It is unclear under what conditions RNN dynamics can be decomposed into slow-fast form to which we can apply Theorem 1.

<<<<<<< HEAD
Theorem 1 holds for all RNNs that have a normally hyperbolic continuous attractor. 
For example, RNNs with a ReLU activation functions can only have normally hyperbolic continuous attractors. This is because at any point the vector field that they define either is zero or has a linear terms (ReLU RNNs are piecewise linear systems). 
The examples of continuous attractors and continuous attractor approximations that we discuss in the paper are all normally hyperbolic.
In fact, there is a huge benefit from having normal hyperbolicity as it can counteract state noise.
This means that for any dynamical system with a normally hyperbolic continuous attractor, the dynamics can be decomposed into slow and fast components, allowing the application of Theorem 1.
=======
Theorem 1 holds for all RNNs that have a normally hyperbolic continuous attractor.
All continuous attractors are normally hyperbolic, the zero flow leaves an infinite gap.
So they can all be decomposed
We do not have a general expression for the decomposition, but show that it necessarily needs to exist.
>>>>>>> 3a4beb49

> 1. In Sect. 4.1, line 213, it is vague how assuming an Euler integration with unit time step, the discrete-time RNN of (6) transforms to eq. (7). Is this transformation independent of the function f and matrix W in eq. (6)?

The transformation from the continuous-time RNN described by Eq. (6) to the discrete-time RNN in Eq. (7) is indeed independent on the function \( f \) and the matrix \( W \).
However, it is important to note that the discretization process can result in significantly different system behavior depending on the activation functions used. For instance, in the case of Filippov systems, discretization can introduce instabilities that are not present in the continuous-time system.




> 1. In S4, the sentence "All such perturbations leave at least a part of the continuous attractor intact and preserve the invariant manifold, i.e. the parts where the fixed points disappear a slow flow appears." needs more clarification. Could you explain the mathematical reasoning behind this assertion?

We will reformulate it as "all such perturbations leave the geometry of the continuous attractor intact as an attractive invariant slow manifold, i.e. the parts where the fixed points disappear a slow flow appears."
The preservation of the invariant manifold under perturbations is a direct consequence of the normal hyperbolicity condition described in Theorem 1.
Mathematically, this means that for a continuous attractor, which is normally hyperbolic, any small perturbation will result in the persistence of the invariant manifold.
In regions where fixed points disappear due to the perturbation, the dynamics will adjust to form a slow flow instead. This slow flow is a result of the system's tendency to maintain the invariant manifold's structure, even if the specific fixed points are no longer present.




**Questions:**

>How does the selection of a specific threshold value influence the identification and characterization of slow manifolds in neural networks with continuous attractors as discussed in the first lines of section 4.2?

[We can include a plot that shows Hausdorff distance between identifies invariant manifolds as a function of the perturbation parameter?]


> Could you elaborate on how different threshold settings impact the dynamics of network states and the emergence of persistent manifolds?

It is unclear to which threshold the reviewer is referring. However, we can clarify the general impact of thresholds on the dynamics of network states and the emergence of persistent manifolds.

We demonstrate that all systems with a sufficiently good generalization property (in our case, defined as networks with NMSE lower than -20 dB) must have a normally hyperbolic invariant manifold that approximates a continuous attractor. According to the theory, these manifolds are necessarily persistent.

The persistence of these manifolds is a direct consequence of their normal hyperbolicity, which ensures that small perturbations do not destroy the manifold but may alter its structure. This property guarantees that the overall geometry of the continuous attractor remains intact, maintaining the stability and dynamics of the network states.


**Limitations:**

> The authors have discussed most limitations of the analysis in the discussion section, but I suggest making them more explicit. This could be done by either incorporating a dedicated (sub)section on limitations or adding a bold title "**Limitations**" at the beginning of the relevant paragraph within the discussion section.
> As mentioned above, another important limitation is that it is difficult to determine how general their theoretical discussion is and whether it can be applied to investigate and obtain results for more general and high-dimensional cases.

We appreciate the reviewer's suggestion to make the limitations of our analysis more explicit. In response, we have included a dedicated Limitations subsection in the discussion section of the manuscript. Please refer to the shared rebuttal for further details.


<|MERGE_RESOLUTION|>--- conflicted
+++ resolved
@@ -81,18 +81,12 @@
 
 >1. It is unclear under what conditions RNN dynamics can be decomposed into slow-fast form to which we can apply Theorem 1.
 
-<<<<<<< HEAD
 Theorem 1 holds for all RNNs that have a normally hyperbolic continuous attractor. 
 For example, RNNs with a ReLU activation functions can only have normally hyperbolic continuous attractors. This is because at any point the vector field that they define either is zero or has a linear terms (ReLU RNNs are piecewise linear systems). 
 The examples of continuous attractors and continuous attractor approximations that we discuss in the paper are all normally hyperbolic.
 In fact, there is a huge benefit from having normal hyperbolicity as it can counteract state noise.
 This means that for any dynamical system with a normally hyperbolic continuous attractor, the dynamics can be decomposed into slow and fast components, allowing the application of Theorem 1.
-=======
-Theorem 1 holds for all RNNs that have a normally hyperbolic continuous attractor.
-All continuous attractors are normally hyperbolic, the zero flow leaves an infinite gap.
-So they can all be decomposed
-We do not have a general expression for the decomposition, but show that it necessarily needs to exist.
->>>>>>> 3a4beb49
+
 
 > 1. In Sect. 4.1, line 213, it is vague how assuming an Euler integration with unit time step, the discrete-time RNN of (6) transforms to eq. (7). Is this transformation independent of the function f and matrix W in eq. (6)?
 
