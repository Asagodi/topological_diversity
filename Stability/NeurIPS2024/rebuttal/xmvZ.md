--- conflicted
+++ resolved
@@ -17,26 +17,14 @@
 
 > RNNs with specific activation functions and restrictive settings,
 
-<<<<<<< HEAD
-We agree that incorporating gated RNNs in our analysis would strengthen our submission.
-To this end, we trained and analyzed LSTM and GRU RNNs.
-The new results have been uploaded to OpenReview in a separate document.
-The solutions as found by trained LSTMs and GRUs follow the same pattern as Vanilla RNNs--- there exists a normally hyperbolic attractive invariant ring with slow dynamics that evolve onto fixed points.
-=======
 We appreciate the reviewer's insightful comment regarding the use of specific activation functions and restrictive settings in RNNs. In response, we have conducted additional experiments with gated RNN architectures, specifically LSTM and GRU models. The results of these experiments have been thoroughly documented and uploaded to OpenReview in a supplementary document for your review.
 
 Our findings indicate that the solutions identified by the trained LSTM and GRU models exhibit similar patterns to those observed in Vanilla RNNs. Specifically, we observed the presence of a normally hyperbolic attractive invariant ring characterized by slow dynamics that eventually converge to fixed points. This consistency across different RNN architectures reinforces the robustness of our initial observations and provides further validation of our theoretical framework.
->>>>>>> 2ac236a3
 
 
 > 1. In Sect. 3.1, the perturbation p(x) is not clear enough. Specifically, it is unclear:
 > 1. Under what conditions the perturbation function p(x) induces a bifurcation?
 
-<<<<<<< HEAD
-Continuous attractors satisfy first-order conditions for a local bifurcation; i.e. they are equilibria, and their Jacobian linearization has a non-trivial subspace with eigenvalues with zero real part.
-Therefore, *any* generic perturbation $\mathbf{p}(\mathbf{x})$ will cause the system to bifurcate.
-A more detailed discussion of this is available in Kuznetsov 2004, Robbinson 1999, and Abraham and Marsden 2008.
-=======
 Continuous attractors satisfy the first-order conditions for a local bifurcation; that is, they are equilibria, and their Jacobian linearization possesses a non-trivial subspace with eigenvalues having zero real parts. Consequently, any generic perturbation ($p(x)$) will induce a bifurcation in the system.
 
 For a more comprehensive discussion on this topic, we refer the reviewer to the following references:
@@ -44,7 +32,9 @@
 1. Robinson, 1999
 1. Abraham and Marsden, 2008
 These references provide detailed insights into the conditions under which perturbations lead to bifurcations, supporting our assertion.
->>>>>>> 2ac236a3
+
+<!-- 1) For most CANs p(x) almost always induces a bifurcation. (Is it true that the only way to modify the dynamics such that there is not a bifurcation is via changing the level of attractiveness of the the continuous manifold?. In this sense “almost always” = measure zero of parameter space (?) For exact determination maybe Piotr’s ideas) -->
+<!-- Piotr: I took a stab at writing it but I get too annoyed to phrase it well. The almost always is a bit different though--- for parametric systems it happens on a dense set of parameters. For the vector fields, I'm guessing a similar statement can be made but I can't recall the precise phrasing of it. -->
 
 >2) What types of (generic) bifurcations can arise from the perturbation p(x)?
 
@@ -62,19 +52,6 @@
 
 
 
-<<<<<<< HEAD
-As mentioned before, a continuous attractor of dimension $n$, the bifurcation is potentially of codim $n$.
-The characterization of codim $n>2$ bifurcations is an open problem (viz. Kuznetsov 2004).
-Our approach effectively side-steps this difficulty.
-Rather than specifying the topology of equilibria within the invariant manifold, we provide a geometric statement about the persistence of the invariant manifold.
-We then show that the persistence of an invariant manifold can lead to fruitful analyses even without explicit knowledge of the bifurcation (viz. generalization bounds).
-
->Likewise, the functions h and g are also not clear enough. It is unclear how one can obtain/choose the functions h and g such that the two systems defined by Eq. (2) and Eqs. (3) & (4) are equivalent.
-
-We understand the reviewer's criticism but would like to offer an alternative perspective.
-1. The essence of Theorem 1 is *not a practical recipe, but a statement of existence*: **if** $\mathbf{f}$ has a normally hyperbolic invariant manifold, then there exist vector fields $\mathbf{h},\,\mathbf{g}$.
-1. Obtaining $\mathbf{h},\,\mathbf{g}$ is problem specific, and cannot be given in closed for general invariant manifolds.
-=======
 
 >Likewise, the functions h and g are also not clear enough. It is unclear how one can obtain/choose the functions h and g such that the two systems defined by Eq. (2) and Eqs. (3) & (4) are equivalent.
 
@@ -83,7 +60,6 @@
 
 
 
->>>>>>> 2ac236a3
 
 
 > 1. What does **sufficiently smooth** mean in Theorem 1? As mentioned by the authors after this theorem, it applies to continuous piecewise linear systems. However, it cannot be applied to all piecewise smooth (PWS) systems , such as Filippov systems.
@@ -98,7 +74,7 @@
 Because all both theoretical models and activation functions for RNNs are at least continuous and piecewise smooth, we believe that this limitation still includes an essential part of relevant dynamical systems and that therefore our theory is very general.
 
 Furthermore, the smoothness of the system determines how close and how smoothly the invariant manifold will change w.r.t. perturbation parameter.
-If there is no assumption about even continuity, then the system will not 
+If there is no assumption about even continuity, then the system will not
 
 Finally, we rely on the minimal requirement of continuity of the vector field to be able to
 
